--- conflicted
+++ resolved
@@ -15,11 +15,8 @@
 set(io_HEADERS
   detail.h
   exodus_definition.h
-<<<<<<< HEAD
   mpas_definition.h
   io_utils.h
-  PARENT_SCOPE
-=======
   x3d_definition.h
   PARENT_SCOPE
 )
@@ -41,7 +38,6 @@
     POLICY ${FLECSI_SP_UNIT_POLICY}
     LIBRARIES
       ${FLECSI_SP_LIBRARIES}
->>>>>>> ca438178
   )
 
 cinch_add_unit(flecsi_sp_mpas_definition
@@ -76,25 +72,6 @@
   ${FLECSI_SP_LIBRARIES}
   )
 
-<<<<<<< HEAD
-
-cinch_add_unit(flecsi_sp_color_exodus
-  SOURCES test/color_exodus.cc
-  ${FLECSI_SP_DEFAULT_TEST_INITIALIZATION_DRIVER}
-  ${FLECSI_SP_RUNTIME_DRIVER}
-  INPUTS
-  ${FLECSI_SP_DATA_DIR}/meshes/1d/uniform/uniform_32.exo
-  ${FLECSI_SP_DATA_DIR}/meshes/2d/mixed/mixed.exo
-  ${FLECSI_SP_DATA_DIR}/meshes/3d/box/box-hex.exo
-  LIBRARIES
-  ${FLECSI_SP_LIBRARIES}
-  DEFINES
-	-DCINCH_OVERRIDE_DEFAULT_INITIALIZATION_DRIVER
-  POLICY ${FLECSI_SP_UNIT_POLICY}
-  # POLICY MPI
-  THREADS 5
-=======
-endif()
 
 # X3D testing
 cinch_add_unit(flecsi_sp_x3d_definition
@@ -109,5 +86,4 @@
   POLICY ${FLECSI_SP_UNIT_POLICY}
   LIBRARIES
   ${FLECSI_SP_LIBRARIES}
->>>>>>> ca438178
   )