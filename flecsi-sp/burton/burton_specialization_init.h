/*~-------------------------------------------------------------------------~~*
 * Copyright (c) 2016 Los Alamos National Laboratory, LLC
 * All rights reserved
 *~-------------------------------------------------------------------------~~*/
///////////////////////////////////////////////////////////////////////////////
/// \file
/// \brief This is the main initialization driver
///////////////////////////////////////////////////////////////////////////////
#pragma once

// user incldues
#include <cinch/logging/cinchlog.h>
#include <ristra/utils/algorithm.h>
#include <ristra/utils/string_utils.h>
#include <flecsi/coloring/dcrs_utils.h>
#include <flecsi/coloring/mpi_communicator.h>
#include <flecsi/coloring/parmetis_colorer.h>
#include <flecsi/execution/execution.h>
#include <flecsi/topology/closure_utils.h>
#include <flecsi-sp/burton/burton_mesh.h>
#include <flecsi-sp/io/exodus_definition.h>
#include <flecsi-sp/utils/char_array.h>
#include <flecsi-sp/utils/types.h>

#ifndef FLECSI_SP_ENABLE_EXODUS
#  error Exodus is needed to build burton specialization.
#endif

// system includes
#include <iostream>

namespace flecsi_sp {
namespace burton {

////////////////////////////////////////////////////////////////////////////////
//! Concatenate the list of exclusve, shared and ghost entities
////////////////////////////////////////////////////////////////////////////////
template< typename COLOR_INFO >
auto concatenate_ids( COLOR_INFO && entities )
{

  using id_t = std::decay_t< decltype(entities.exclusive.begin()->id) >;

  auto num_entities =
    std::forward<COLOR_INFO>(entities).exclusive.size() +
    std::forward<COLOR_INFO>(entities).shared.size() +
    std::forward<COLOR_INFO>(entities).ghost.size();

  std::vector< id_t > entity_ids;
  entity_ids.reserve( num_entities );

  for ( auto i : std::forward<COLOR_INFO>(entities).exclusive )
    entity_ids.push_back(i.id);
  for ( auto i : std::forward<COLOR_INFO>(entities).shared )
    entity_ids.push_back(i.id);
  for ( auto i : std::forward<COLOR_INFO>(entities).ghost )
    entity_ids.push_back(i.id);

  return entity_ids;

}

template< typename COLOR_INFO, typename ENTITY_IDS >
auto concatenate_ids( COLOR_INFO && entities, ENTITY_IDS & entity_ids )
{

  auto num_entities =
    std::forward<COLOR_INFO>(entities).exclusive.size() +
    std::forward<COLOR_INFO>(entities).shared.size() +
    std::forward<COLOR_INFO>(entities).ghost.size();

  entity_ids.clear();
  entity_ids.reserve( num_entities );

  for ( auto i : std::forward<COLOR_INFO>(entities).exclusive )
    entity_ids.push_back(i.id);
  for ( auto i : std::forward<COLOR_INFO>(entities).shared )
    entity_ids.push_back(i.id);
  for ( auto i : std::forward<COLOR_INFO>(entities).ghost )
    entity_ids.push_back(i.id);
}

////////////////////////////////////////////////////////////////////////////////
//! Build the list of exclusve, shared and ghost entities
////////////////////////////////////////////////////////////////////////////////
template <
  typename COMM,
  typename CLOSURE_SET,
  typename ENTITY_MAP,
  typename INTERSECTION_MAP,
  typename CONNECTIVITY_MAP,
  typename INDEX_COLOR,
  typename COLOR_INFO
>
auto color_entity(
  COMM * communicator,
  const CLOSURE_SET & cells_plus_halo,
  const ENTITY_MAP & remote_info_map,
  const ENTITY_MAP & shared_cells_map,
  const INTERSECTION_MAP & closure_intersection_map,
  const CONNECTIVITY_MAP & cell_to_entity_map,
  const CONNECTIVITY_MAP & entity_to_cell_map,
  INDEX_COLOR & entities,
  COLOR_INFO & entity_color_info
) {

  // some type aliases
  using entity_info_t = flecsi::coloring::entity_info_t;

  // info about the mpi communicator
  auto comm_size = communicator->size();
  auto rank = communicator->rank();

  //----------------------------------------------------------------------------

  // Form the entity closure.  i.e. get a list of all entities that are
  // referenced by this rank's cells
  std::vector< size_t > referenced_entities;
  // guess an initial size
  referenced_entities.reserve( cells_plus_halo.size() );

  // now add all elements
  for(auto c: cells_plus_halo) {
    const auto & ents = cell_to_entity_map.at(c);
    referenced_entities.insert(
      referenced_entities.end(), ents.begin(), ents.end() );
  }

  // remove non-unique entries
  std::sort( referenced_entities.begin(), referenced_entities.end() );
  ristra::utils::remove_duplicates( referenced_entities );


  //----------------------------------------------------------------------------

  // Assign entity ownership
  std::vector<std::set<size_t>> entity_requests(comm_size);
  std::set<entity_info_t> entity_info;

  size_t offset(0);
  for(auto i: referenced_entities) {

    // Get the set of cells that reference this entity.
    const auto & referencers = entity_to_cell_map.at(i);

    size_t min_rank(std::numeric_limits<size_t>::max());
    std::set<size_t> shared_entities;

    // Iterate the direct referencers to assign entity ownership.
    for(auto c: referencers) {

      // Check the remote info map to see if this cell is
      // off-color. If it is, compare it's rank for
      // the ownership logic below.
      auto it = remote_info_map.find(c);
      if(it != remote_info_map.end()) {
        min_rank = std::min(min_rank, it->second.rank);
        shared_entities.insert(it->second.rank);
      }
      else {
        // If the referencing cell isn't in the remote info map
        // it is a local cell.

        // Add our rank to compare for ownership.
        min_rank = std::min(min_rank, size_t(rank));

        // If the local cell is shared, we need to add all of
        // the ranks that reference it.
        if(shared_cells_map.find(c) != shared_cells_map.end())
          shared_entities.insert(
            shared_cells_map.at(c).shared.begin(),
            shared_cells_map.at(c).shared.end()
          );
      } // if

      // Iterate through the closure intersection map to see if the
      // indirect reference is part of another rank's closure, i.e.,
      // that it is an indirect dependency.
      for(auto ci: closure_intersection_map)
        if(ci.second.find(c) != ci.second.end())
          shared_entities.insert(ci.first);
    } // for

    if(min_rank == rank) {
      // This is a entity that belongs to our rank.
      auto entry = entity_info_t(i, rank, offset++, shared_entities);
      entity_info.insert( entry );
    }
    else {
      // Add remote entity to the request for offset information.
      entity_requests[min_rank].insert(i);
    } // if
  } // for

  auto entity_offset_info =
    communicator->get_entity_info(entity_info, entity_requests);

  // Vertices index coloring.
  for(auto i: entity_info) {
    // if it belongs to other colors, its a shared entity
    if(i.shared.size()) {
      entities.shared.insert(i);
      // Collect all colors with whom we require communication
      // to send shared information.
      entity_color_info.shared_users =
        flecsi::utils::set_union(entity_color_info.shared_users, i.shared);
    }
    // otherwise, its exclusive
    else
      entities.exclusive.insert(i);
  } // for

  size_t r(0);
  for(auto i: entity_requests) {

    auto offset(entity_offset_info[r].begin());
    for(auto s: i) {
      entities.ghost.insert(entity_info_t(s, r, *offset));
      // Collect all colors with whom we require communication
      // to receive ghost information.
      entity_color_info.ghost_owners.insert(r);
      // increment counter
      ++offset;
    } // for

    ++r;
  } // for

  entity_color_info.exclusive = entities.exclusive.size();
  entity_color_info.shared = entities.shared.size();
  entity_color_info.ghost = entities.ghost.size();
}


////////////////////////////////////////////////////////////////////////////////
/// \brief Helper function to create the cells
///
/// \remarks This is the 2D version
////////////////////////////////////////////////////////////////////////////////
template<
  typename MESH_DEFINITION,
  typename MESH_TYPE,
  bool Enabled = ( std::decay_t<MESH_DEFINITION>::dimension() == 2 ),
  typename = std::enable_if_t< Enabled >
>
void create_cells( MESH_DEFINITION && mesh_def, MESH_TYPE && mesh )
{

  //----------------------------------------------------------------------------
  // Initial compile time setup
  //----------------------------------------------------------------------------

  using mesh_t = typename std::decay_t< MESH_TYPE >;

  // some constant expressions
  constexpr auto num_dims = mesh_t::num_dimensions;

  // Alias the index spaces type
  using index_spaces = typename mesh_t::index_spaces_t;

  // alias some other types
  using point_t = typename mesh_t::point_t;
  using vertex_t = typename mesh_t::vertex_t;
  using cell_t = typename mesh_t::cell_t;

  //----------------------------------------------------------------------------
  // Get context information
  //----------------------------------------------------------------------------

  // get the context
  const auto & context = flecsi::execution::context_t::instance();
  auto rank = context.color();

  // get the entity maps
  // - lid = local id - the id of the entity local to this processor
  // - mid = mesh id - the original id of the entity ( usually from file )
  // - gid = global id - the new global id of the entity ( set by flecsi )
  const auto & vertex_lid_to_mid = context.index_map( index_spaces::vertices );
  const auto & cell_lid_to_mid = context.index_map( index_spaces::cells );

  const auto & vertex_mid_to_lid = context.reverse_index_map(
    index_spaces::vertices
  );

  //----------------------------------------------------------------------------
  // create the vertices
  //----------------------------------------------------------------------------

  std::vector< vertex_t * > vertices;
  vertices.reserve( vertex_lid_to_mid.size() );

  for(auto & vm: vertex_lid_to_mid) {
    // get the point
    const auto & p = mesh_def.template vertex<point_t>( vm.second );
    // now create it
    auto v = mesh.create_vertex( p );
    vertices.emplace_back(v);
  } // for vertices

  //----------------------------------------------------------------------------
  // create the cells
  //----------------------------------------------------------------------------

  // create the cells
  for(auto & cm: cell_lid_to_mid) {
    // get the list of vertices
    auto vs =
      mesh_def.entities( cell_t::dimension, vertex_t::dimension, cm.second );
    // create a list of vertex pointers
    std::vector< vertex_t * > elem_vs( vs.size() );
    // transform the list of vertices to mesh ids
    std::transform(
      vs.begin(),
      vs.end(),
      elem_vs.begin(),
      [&](auto v) { return vertices[ vertex_mid_to_lid.at(v) ]; }
    );
    // create the cell
    auto c = mesh.create_cell( elem_vs );
  }
}

////////////////////////////////////////////////////////////////////////////////
/// \brief Helper function to create the cells
///
/// \remarks This is the 3D version
////////////////////////////////////////////////////////////////////////////////
template<
  typename MESH_DEFINITION,
  typename MESH_TYPE,
  bool Enabled = ( std::decay_t<MESH_DEFINITION>::dimension() == 3 ),
  typename std::enable_if_t< Enabled >* = nullptr
>
void create_cells( MESH_DEFINITION && mesh_def, MESH_TYPE && mesh )
{

  //----------------------------------------------------------------------------
  // Initial compile time setup
  //----------------------------------------------------------------------------

  using mesh_t = typename std::decay_t< MESH_TYPE >;

  // some constant expressions
  constexpr auto num_dims = mesh_t::num_dimensions;

  // Alias the index spaces type
  using index_spaces = typename mesh_t::index_spaces_t;

  // alias some other types
  using point_t = typename mesh_t::point_t;
  using vertex_t = typename mesh_t::vertex_t;
  using face_t = typename mesh_t::face_t;
  using cell_t = typename mesh_t::cell_t;

  //----------------------------------------------------------------------------
  // Get context information
  //----------------------------------------------------------------------------

  // get the context
  const auto & context = flecsi::execution::context_t::instance();
  auto rank = context.color();

  // get the entity maps
  // - lid = local id - the id of the entity local to this processor
  // - mid = mesh id - the original id of the entity ( usually from file )
  // - gid = global id - the new global id of the entity ( set by flecsi )
  const auto & vertex_lid_to_mid = context.index_map( index_spaces::vertices );
  const auto & face_lid_to_mid = context.index_map( index_spaces::faces );
  const auto & cell_lid_to_mid = context.index_map( index_spaces::cells );

  const auto & vertex_mid_to_lid =
    context.reverse_index_map( index_spaces::vertices );

  const auto & face_mid_to_lid =
    context.reverse_index_map( index_spaces::faces );



  //----------------------------------------------------------------------------
  // create the vertices
  //----------------------------------------------------------------------------

  std::vector< vertex_t * > vertices;
  vertices.reserve( vertex_lid_to_mid.size() );

  for(auto & vm: vertex_lid_to_mid) {
    // get the point
    const auto & p = mesh_def.template vertex<point_t>( vm.second );
    // now create it
    auto v = mesh.create_vertex( p );
    vertices.emplace_back(v);
  } // for vertices


  //----------------------------------------------------------------------------
  // create the faces
  //----------------------------------------------------------------------------

  // storage for the face pointers ( not used in 2d )
  std::vector< face_t * > faces;

  // reserve size
  faces.reserve( face_lid_to_mid.size() );

  // loop over the faces
  for(auto & fm: face_lid_to_mid) {
    // get the list of vertices
    auto vs =
      mesh_def.entities( face_t::dimension, vertex_t::dimension, fm.second );
    // create a list of vertex pointers
    std::vector< vertex_t * > elem_vs( vs.size() );
    // transform the list of vertices to mesh ids
    std::transform(
      vs.begin(),
      vs.end(),
      elem_vs.begin(),
      [&](auto v) { return vertices[ vertex_mid_to_lid.at(v) ]; }
    );
    // create the face
    auto f = mesh.create_face( elem_vs );
    faces.emplace_back( f );
  }

  //----------------------------------------------------------------------------
  // create the cells
  //----------------------------------------------------------------------------

  // create the cells
  for(auto & cm: cell_lid_to_mid) {
    // get the list of faces
    auto fs =
      mesh_def.entities( cell_t::dimension, face_t::dimension, cm.second );
    // create a list of face pointers
    std::vector< face_t * > elem_fs( fs.size() );
    // transform the list  mesh ids to face pointers
    std::transform(
      fs.begin(),
      fs.end(),
      elem_fs.begin(),
      [&](auto f) { return faces[ face_mid_to_lid.at(f) ]; }
    );
    // create the cell
    auto c = mesh.create_cell( elem_fs );
  }
}

////////////////////////////////////////////////////////////////////////////////
/// \brief Helper function to create the subspaces
///
/// \remarks This is the 2D version
////////////////////////////////////////////////////////////////////////////////
template<
  typename MESH_DEFINITION,
  typename MESH_TYPE,
  bool Enabled = ( std::decay_t<MESH_DEFINITION>::dimension() == 2 ),
  typename = std::enable_if_t< Enabled >
>
void create_subspaces( MESH_DEFINITION && mesh_def, MESH_TYPE && mesh )
{

  using mesh_t = typename std::decay_t< MESH_TYPE >;

  // Alias the index spaces type
  using index_spaces = typename mesh_t::index_spaces_t;
  using index_subspaces = typename mesh_t::index_subspaces_t;

  // get the type of storage
  using vertex_t = typename mesh_t::vertex_t;
  using edge_t = typename mesh_t::edge_t;

  // get the context
  auto & context = flecsi::execution::context_t::instance();
  auto rank = context.color();
  // get the colorings
  const auto & cell_coloring = context.coloring(index_spaces::cells);
  // get the entity maps
  // - lid = local id - the id of the entity local to this processor
  // - mid = mesh id - the original id of the entity ( usually from file )
  const auto & cell_mid_to_lid =
    context.reverse_index_map( index_spaces::cells );

  // storage for the unique set of vertices and edges
  std::vector<vertex_t*> my_verts;
  std::vector<edge_t*> my_edges;

  // determine the unique list of ids
  const auto & cells = mesh.cells();

  auto add_ents = [&](auto && c) {
    auto cell_lid = cell_mid_to_lid.at( c.id );
    const auto & cell = cells[cell_lid];
    for ( auto v : mesh.vertices(cell) ) my_verts.push_back( v );
    for ( auto e : mesh.edges(cell) ) my_edges.push_back( e );
  };

  for(auto c : cell_coloring.exclusive) add_ents(c);
  for(auto c : cell_coloring.shared) add_ents(c);

  // sort and remove any duplicates
  std::sort( my_verts.begin(), my_verts.end() );
  std::sort( my_edges.begin(), my_edges.end() );
  ristra::utils::remove_duplicates( my_verts );
  ristra::utils::remove_duplicates( my_edges );

  // add them to the index space
  auto & vert_subspace =
    mesh.template get_index_subspace< index_subspaces::overlapping_vertices >();
  for ( auto v : my_verts )
    vert_subspace.push_back( v->template global_id<0>() );

  auto & edge_subspace =
    mesh.template get_index_subspace< index_subspaces::overlapping_edges >();
  for ( auto e : my_edges )
    edge_subspace.push_back( e->template global_id<0>() );
}

////////////////////////////////////////////////////////////////////////////////
/// \brief Helper function to create the subspaces
///
/// \remarks This is the 3D version
////////////////////////////////////////////////////////////////////////////////
template<
  typename MESH_DEFINITION,
  typename MESH_TYPE,
  bool Enabled = ( std::decay_t<MESH_DEFINITION>::dimension() == 3 ),
  typename std::enable_if_t< Enabled >* = nullptr
>
void create_subspaces( MESH_DEFINITION && mesh_def, MESH_TYPE && mesh )
{

  using mesh_t = typename std::decay_t< MESH_TYPE >;

  // Alias the index spaces type
  using index_spaces = typename mesh_t::index_spaces_t;
  using index_subspaces = typename mesh_t::index_subspaces_t;

  // get the type of storage
  using vertex_t = typename mesh_t::vertex_t;
  using edge_t = typename mesh_t::edge_t;
  using face_t = typename mesh_t::face_t;

  // get the context
  auto & context = flecsi::execution::context_t::instance();
  auto rank = context.color();
  // get the colorings
  const auto & cell_coloring = context.coloring(index_spaces::cells);
  // get the entity maps
  // - lid = local id - the id of the entity local to this processor
  // - mid = mesh id - the original id of the entity ( usually from file )
  const auto & cell_mid_to_lid =
    context.reverse_index_map( index_spaces::cells );

  // storage for the unique set of vertices and edges
  std::vector<vertex_t*> my_verts;
  std::vector<edge_t*> my_edges;
  std::vector<face_t*> my_faces;

  // determine the unique list of ids
  const auto & cells = mesh.cells();

  auto add_ents = [&](auto && c) {
    auto cell_lid = cell_mid_to_lid.at( c.id );
    const auto & cell = cells[cell_lid];
    for ( auto v : mesh.vertices(cell) ) my_verts.push_back( v );
    for ( auto e : mesh.edges(cell) ) my_edges.push_back( e );
    for ( auto f : mesh.faces(cell) ) my_faces.push_back( f );
  };

  for(auto c : cell_coloring.exclusive) add_ents(c);
  for(auto c : cell_coloring.shared) add_ents(c);

  // sort and remove any duplicates
  std::sort( my_verts.begin(), my_verts.end() );
  std::sort( my_edges.begin(), my_edges.end() );
  std::sort( my_faces.begin(), my_faces.end() );
  ristra::utils::remove_duplicates( my_verts );
  ristra::utils::remove_duplicates( my_edges );
  ristra::utils::remove_duplicates( my_faces );

  // add them to the index space
  auto & vert_subspace =
    mesh.template get_index_subspace< index_subspaces::overlapping_vertices >();
  for ( auto v : my_verts )
    vert_subspace.push_back( v->template global_id<0>() );

  auto & edge_subspace =
    mesh.template get_index_subspace< index_subspaces::overlapping_edges >();
  for ( auto e : my_edges )
    edge_subspace.push_back( e->template global_id<0>() );

  auto & face_subspace =
    mesh.template get_index_subspace< index_subspaces::overlapping_faces >();
  for ( auto f : my_faces )
    face_subspace.push_back( f->template global_id<0>() );
}


////////////////////////////////////////////////////////////////////////////////
/// \brief Helper to make corners
////////////////////////////////////////////////////////////////////////////////
template<
  typename MESH_DEFINITION,
  typename = std::enable_if_t<
    std::decay_t<MESH_DEFINITION>::dimension() == 2
  >
>
auto make_corners( const MESH_DEFINITION & mesh_def )
{
  // not sure why this needs to be decayed
  using mesh_definition_t = std::decay_t<MESH_DEFINITION>;
  using connectivity_t = typename mesh_definition_t::connectivity_t;

  // get the number of dimensions
  constexpr auto num_dims = mesh_definition_t::dimension();

  // get the connectvitiy from the cells to the vertices.  there is a
  // corner per cell, per vertex
  const auto & cells_to_vertices = mesh_def.entities(num_dims, 0);
  const auto & cells_to_edges = mesh_def.entities(num_dims, 1);
  const auto & edges_to_vertices = mesh_def.entities(1, 0);
  auto num_cells = cells_to_vertices.size();
  auto num_verts = mesh_def.num_entities(0);

  // count corners
  size_t num_corners = 0;
  for ( const auto & verts : cells_to_vertices )
    num_corners += verts.size();

  // create storage
  std::map<size_t, connectivity_t> entities_to_corners;
  std::map<size_t, connectivity_t> corners_to_entities;

  // create entries for the connectivities we care about
  auto & cells_to_corners = entities_to_corners[num_dims];
  auto & corners_to_verts = corners_to_entities[0];
  auto & corners_to_edges = corners_to_entities[1];
  auto & corners_to_cells = corners_to_entities[num_dims];

  // resize the underlying storage up front
  cells_to_corners.resize( num_cells );
  corners_to_verts.resize( num_corners );
  corners_to_edges.resize( num_corners );
  corners_to_cells.resize( num_corners );

  // some temporary storage
  std::vector< size_t > corner_ids;
  std::map< size_t, size_t > verts_to_corners;

  for ( size_t cell_id=0, corner_id=0; cell_id<num_cells; ++cell_id )
  {

    //-------------------------------------------------------------------------
    // First assign a corner to each cell vertex

    // clear any temporary storage
    verts_to_corners.clear();
    corner_ids.clear();

    // get the list of cell vertices
    const auto & verts = cells_to_vertices.at(cell_id);
    corner_ids.reserve( verts.size() );

    // loop over each vertex, assigning corner ids
    for ( auto vertex_id : verts ) {
      // keep track of this cells corners
      corner_ids.emplace_back( corner_id );
      // store all the connectivity
      verts_to_corners.emplace( vertex_id, corner_id );
      corners_to_cells[corner_id].emplace_back( cell_id );
      corners_to_verts[corner_id].emplace_back( vertex_id );
      // bump the corner counter
      ++corner_id;
    }

    //-------------------------------------------------------------------------
    // Then assign a corner to each cell edge

    // get the list of edges
    const auto & edges = cells_to_edges.at(cell_id);

    // now loop over edges
    for ( auto edge_id : edges ) {
      // get all the edges attahced to this vertex
      const auto & vs = edges_to_vertices.at( edge_id );
      assert( vs.size() == 2 );
      // look into the temporary vertex to corner mapping
      // to figure out which corner this edge connects to
      auto c1 = verts_to_corners.at(vs.front());
      auto c2 = verts_to_corners.at(vs.back());
      // store the connections
      corners_to_edges[c1].emplace_back( edge_id );
      corners_to_edges[c2].emplace_back( edge_id );
    }

    // store the cell to corner connectivity
    cells_to_corners[cell_id] = corner_ids;

  }

  return std::make_pair( entities_to_corners, corners_to_entities );

}

////////////////////////////////////////////////////////////////////////////////
/// \brief Helper to make corners
////////////////////////////////////////////////////////////////////////////////
template<
  typename MESH_DEFINITION,
  std::enable_if_t< std::decay_t<MESH_DEFINITION>::dimension() == 3 >*
    = nullptr
>
auto make_corners( const MESH_DEFINITION & mesh_def )
{
  // not sure why this needs to be decayed
  using mesh_definition_t = std::decay_t<MESH_DEFINITION>;
  using connectivity_t = typename mesh_definition_t::connectivity_t;

  // get the number of dimensions
  constexpr auto num_dims = mesh_definition_t::dimension();

  // get the connectvitiy from the cells to the vertices.  there is a
  // corner per cell, per vertex
  const auto & cells_to_vertices = mesh_def.entities(num_dims, 0);
  const auto & cells_to_edges = mesh_def.entities(num_dims, 1);
  const auto & cells_to_faces = mesh_def.entities(num_dims, 2);
  const auto & edges_to_vertices = mesh_def.entities(1, 0);
  const auto & faces_to_vertices = mesh_def.entities(2, 0);
  auto num_cells = cells_to_vertices.size();
  auto num_verts = mesh_def.num_entities(0);

  // count corners
  size_t num_corners = 0;
  for ( const auto & verts : cells_to_vertices )
    num_corners += verts.size();

  // create storage
  std::map<size_t, connectivity_t> entities_to_corners;
  std::map<size_t, connectivity_t> corners_to_entities;

  // create entries for the connectivities we care about
  auto & cells_to_corners = entities_to_corners[num_dims];
  auto & corners_to_verts = corners_to_entities[0];
  auto & corners_to_edges = corners_to_entities[1];
  auto & corners_to_faces = corners_to_entities[2];
  auto & corners_to_cells = corners_to_entities[num_dims];

  // resize the underlying storage up front
  cells_to_corners.resize( num_cells );
  corners_to_verts.resize( num_corners );
  corners_to_edges.resize( num_corners );
  corners_to_faces.resize( num_corners );
  corners_to_cells.resize( num_corners );

  // some temporary storage
  std::vector< size_t > corner_ids;
  std::map< size_t, size_t > verts_to_corners;

  for ( size_t cell_id=0, corner_id=0; cell_id<num_cells; ++cell_id )
  {

    //-------------------------------------------------------------------------
    // First assign a corner to each cell vertex

    // clear any temporary storage
    verts_to_corners.clear();
    corner_ids.clear();

    // get the list of cell vertices
    const auto & verts = cells_to_vertices[cell_id];
    corner_ids.reserve( verts.size() );

    // loop over each vertex, assigning corner ids
    for ( auto vertex_id : verts ) {
      // keep track of this cells corners
      corner_ids.emplace_back( corner_id );
      // store all the connectivity
      verts_to_corners.emplace( vertex_id, corner_id );
      corners_to_cells[corner_id].emplace_back( cell_id );
      corners_to_verts[corner_id].emplace_back( vertex_id );
      // bump the corner counter
      ++corner_id;
    }

    //-------------------------------------------------------------------------
    // Then assign a corner to each cell edge

    // get the list of edges
    const auto & edges = cells_to_edges.at(cell_id);

    // now loop over edges
    for ( auto edge_id : edges ) {
      // get all the edges attahced to this vertex
      const auto & vs = edges_to_vertices.at( edge_id );
      assert( vs.size() == 2 );
      // look into the temporary vertex to corner mapping
      // to figure out which corner this edge connects to
      auto c1 = verts_to_corners.at(vs.front());
      auto c2 = verts_to_corners.at(vs.back());
      // store the connections
      corners_to_edges[c1].emplace_back( edge_id );
      corners_to_edges[c2].emplace_back( edge_id );
    }

    //-------------------------------------------------------------------------
    // Then assign a corner to each cell face

    // get the list of faces
    const auto & faces = cells_to_faces.at(cell_id);

    // now loop over edges
    for ( auto face_id : faces ) {
      // get all the edges attahced to this vertex
      const auto & vs = faces_to_vertices.at( face_id );
      // look into the temporary vertex to corner mapping
      // to figure out which corner this edge connects to
      for ( auto v : vs ) {
        auto c = verts_to_corners[v];
        // store the connections
        corners_to_faces[c].emplace_back( face_id );
      }
    }

    // store the cell to corner connectivity
    cells_to_corners[cell_id] = corner_ids;

  }


  return std::make_pair( entities_to_corners, corners_to_entities );

}


////////////////////////////////////////////////////////////////////////////////
/// \brief Helper to make wedges
////////////////////////////////////////////////////////////////////////////////
template<
  typename MESH_DEFINITION,
  typename = std::enable_if_t<
    std::decay_t<MESH_DEFINITION>::dimension() == 2
  >
>
auto make_wedges( const MESH_DEFINITION & mesh_def )
{

  // not sure why this needs to be decayed
  using mesh_definition_t = std::decay_t<MESH_DEFINITION>;
  using connectivity_t = typename mesh_definition_t::connectivity_t;

  // get the number of dimensions
  constexpr auto num_dims = mesh_definition_t::dimension();

  // get the connectvitiy from the cells to the vertices.  there is a
  // wedge per cell, per vertex
  const auto & cells_to_verts = mesh_def.entities(num_dims, 0);
  const auto & cells_to_edges = mesh_def.entities(num_dims, 1);
  const auto & edges_to_verts = mesh_def.entities(1, 0);

  auto num_verts = mesh_def.num_entities(0);
  auto num_cells = mesh_def.num_entities(num_dims);

  // count wedges
  size_t num_wedges = 0;
  for ( const auto & edges : cells_to_edges )
    num_wedges += 2*edges.size();

  // create storage
  std::map<size_t, connectivity_t> entities_to_wedges;
  std::map<size_t, connectivity_t> wedges_to_entities;

  // create entries for the connectivities we care about
  auto & cells_to_wedges = entities_to_wedges[num_dims];
  auto & wedges_to_verts = wedges_to_entities[0];
  auto & wedges_to_edges = wedges_to_entities[1];
  auto & wedges_to_cells = wedges_to_entities[num_dims];

  // resize the underlying storage up front
  cells_to_wedges.resize( num_cells );
  wedges_to_verts.resize( num_wedges );
  wedges_to_edges.resize( num_wedges );
  wedges_to_cells.resize( num_wedges );

  // now make them
  std::vector< size_t > wedge_ids;

  for ( size_t cell_id=0, wedge_id=0; cell_id<num_cells; ++cell_id )
  {
    //-------------------------------------------------------------------------
    // Create a predicate function to find edges given two vertices

    // get the edges and vertices connected to this cell
    const auto & edges = cells_to_edges.at(cell_id);
    const auto & verts = cells_to_verts.at(cell_id);

    //! create a temporary lambda function for searching for edges
    //! \param[in] pa,pb  the point indexes of the edge to match
    //! \return the edge id for that particular point pair
    auto _find_edge = [&]( const auto & pa, const auto & pb  )
    {
      auto edge = std::find_if(
        edges.begin(), edges.end(),
        [&]( const auto & e )
        {
          auto verts = edges_to_verts.at(e);
          assert( verts.size() == 2 && "should be two vertices per edge" );
          return ( (verts[0] == pa && verts[1] == pb) ||
                   (verts[0] == pb && verts[1] == pa) );
        }
      );
      assert( edge != edges.end() && "should have found an edge");
      return edge;
    };

    //-------------------------------------------------------------------------
    // Now loop over each vertex-pair forming an edge and assign wedges


    // create some storage for the list of cell wedge ids
    wedge_ids.clear();
    wedge_ids.reserve( 2*edges.size() );

    // find the first edge that goes from the last vertex to the first
    auto edge0 = _find_edge( verts.front(), verts.back() );

    // loop over the vertices in pairs
    for (
        auto v1=verts.begin(), v0 = std::prev(verts.end());
        v1!=verts.end();
        ++v1
    ) {

      // get the next vertex, if it goes off the end of the array, then
      // make it start over
      auto v2 = std::next(v1);
      if ( v2==verts.end() ) v2 = verts.begin();

      // then find the next edge
      auto edge1 = _find_edge( *v1, *v2 );

      // there are two wedges attached to this vertex.  set the
      // connectivity for both
      wedge_ids.emplace_back( wedge_id );
      wedges_to_cells[wedge_id].emplace_back( cell_id );
      wedges_to_edges[wedge_id].emplace_back( *edge1 );
      wedges_to_verts[wedge_id].emplace_back( *v1 );
      ++wedge_id;

      wedge_ids.emplace_back( wedge_id );
      wedges_to_cells[wedge_id].emplace_back( cell_id );
      wedges_to_edges[wedge_id].emplace_back( *edge0 );
      wedges_to_verts[wedge_id].emplace_back( *v1 );
      ++wedge_id;

      // update the old vertex and edge (saves having to find it again)
      v0 = v1;
      edge0 = edge1;
    } // verts

    // set the wedge connectivity for this cell
    cells_to_wedges[cell_id] = wedge_ids;

  } // cells

  return std::make_pair( entities_to_wedges, wedges_to_entities );

}


////////////////////////////////////////////////////////////////////////////////
/// \brief Helper to make wedges
////////////////////////////////////////////////////////////////////////////////
template<
  typename MESH_DEFINITION,
  std::enable_if_t< std::decay_t<MESH_DEFINITION>::dimension() == 3 >*
    = nullptr
>
auto make_wedges( const MESH_DEFINITION & mesh_def )
{

  // not sure why this needs to be decayed
  using mesh_definition_t = std::decay_t<MESH_DEFINITION>;
  using connectivity_t = typename mesh_definition_t::connectivity_t;

  // get the number of dimensions
  constexpr auto num_dims = mesh_definition_t::dimension();

  // get the connectvitiy from the cells to the vertices.  there is a
  // wedge per cell, per vertex
  const auto & cells_to_verts = mesh_def.entities(num_dims, 0);
  const auto & cells_to_edges = mesh_def.entities(num_dims, 1);
  const auto & cells_to_faces = mesh_def.entities(num_dims, 2);
  const auto & faces_to_verts = mesh_def.entities(2, 0);
  const auto & faces_to_edges = mesh_def.entities(2, 1);
  const auto & faces_to_cells = mesh_def.entities(2, 3);
  const auto & edges_to_verts = mesh_def.entities(1, 0);

  auto num_verts = mesh_def.num_entities(0);
  auto num_cells = mesh_def.num_entities(num_dims);

  // count wedges
  size_t num_wedges = 0;
  for ( const auto & faces : cells_to_faces )
    for ( auto f : faces ) {
      const auto & edges = faces_to_edges.at(f);
      num_wedges += 2*edges.size();
    }

  // create storage
  std::map<size_t, connectivity_t> entities_to_wedges;
  std::map<size_t, connectivity_t> wedges_to_entities;

  // create entries for the connectivities we care about
  auto & cells_to_wedges = entities_to_wedges[num_dims];
  auto & wedges_to_verts = wedges_to_entities[0];
  auto & wedges_to_edges = wedges_to_entities[1];
  auto & wedges_to_faces = wedges_to_entities[2];
  auto & wedges_to_cells = wedges_to_entities[num_dims];

  // resize the underlying storage up front
  cells_to_wedges.resize( num_cells );
  wedges_to_verts.resize( num_wedges );
  wedges_to_edges.resize( num_wedges );
  wedges_to_faces.resize( num_wedges );
  wedges_to_cells.resize( num_wedges );

  // now make them
  std::vector< size_t > wedge_ids;

  for ( size_t cell_id=0, wedge_id=0; cell_id<num_cells; ++cell_id )
  {
    //-------------------------------------------------------------------------
    // Create a predicate function to find edges given two vertices

    // get the edges and vertices connected to this cell
    const auto & cell_faces = cells_to_faces.at(cell_id);
    const auto & cell_edges = cells_to_edges.at(cell_id);

    //-------------------------------------------------------------------------
    // Now loop over each vertex-pair forming an edge and assign wedges


    // create some storage for the list of cell wedge ids
    wedge_ids.clear();
    // harder to estimate the size here, so dont bother.  After a few
    // iterations sufficient size will be allocated
    // wedge_ids.reserve( 2*edges.size() );

    for ( auto face_id : cell_faces ) {

      // copy the vertices/faces of this face
      auto face_verts = faces_to_verts.at(face_id);
      const auto & face_edges = faces_to_edges.at(face_id);

      // check if this cell owns this face, if it doesnt, rotate the
      // vertices
      const auto & face_cells = faces_to_cells.at(face_id);
      if ( face_cells.front() != cell_id )
        std::reverse( face_verts.begin(), face_verts.end() );


      //! create a temporary lambda function for searching for edges
      //! \param[in] pa,pb  the point indexes of the edge to match
      //! \return the edge id for that particular point pair
      auto _find_edge = [&]( const auto & pa, const auto & pb  )
      {
        auto edge = std::find_if(
          face_edges.begin(), face_edges.end(),
          [&]( const auto & e )
          {
            auto verts = edges_to_verts.at(e);
            assert( verts.size() == 2 && "should be two vertices per edge" );
            return ( (verts[0] == pa && verts[1] == pb) ||
                    (verts[0] == pb && verts[1] == pa) );
          }
        );
        assert( edge != face_edges.end() && "should have found an edge");
        return edge;
      };



      // find the first edge that goes from the last vertex to the first
      auto edge0 = _find_edge( face_verts.front(), face_verts.back() );

      // loop over the vertices in pairs
      for (
          auto v1=face_verts.begin(), v0 = std::prev(face_verts.end());
          v1!=face_verts.end();
          ++v1
      ) {

        // get the next vertex, if it goes off the end of the array, then
        // make it start over
        auto v2 = std::next(v1);
        if ( v2==face_verts.end() ) v2 = face_verts.begin();

        // then find the next edge
        auto edge1 = _find_edge( *v1, *v2 );

        // there are two wedges attached to this vertex.  set the
        // connectivity for both
        //
        // the first point, this is the right (even) one
        wedge_ids.emplace_back( wedge_id );
        wedges_to_cells[wedge_id].emplace_back( cell_id );
        wedges_to_faces[wedge_id].emplace_back( face_id );
        wedges_to_edges[wedge_id].emplace_back( *edge0 );
        wedges_to_verts[wedge_id].emplace_back( *v1 );
        ++wedge_id;

        // for the next point, this one is the left (odd) one
        wedge_ids.emplace_back( wedge_id );
        wedges_to_cells[wedge_id].emplace_back( cell_id );
        wedges_to_faces[wedge_id].emplace_back( face_id );
        wedges_to_edges[wedge_id].emplace_back( *edge1 );
        wedges_to_verts[wedge_id].emplace_back( *v1 );
        ++wedge_id;

        // update the old vertex and edge (saves having to find it again)
        v0 = v1;
        edge0 = edge1;
      } // verts

    } // faces

    // set the wedge connectivity for this cell
    cells_to_wedges[cell_id] = wedge_ids;

  } // cells

  return std::make_pair( entities_to_wedges, wedges_to_entities );

}


////////////////////////////////////////////////////////////////////////////////
/// \brief the main cell coloring driver
////////////////////////////////////////////////////////////////////////////////
void partition_mesh( utils::char_array_t filename )
{
  // set some compile time constants
  constexpr auto num_dims = burton_mesh_t::num_dimensions;
  constexpr auto num_domains = burton_mesh_t::num_domains;
  constexpr auto cell_dim = num_dims;
  constexpr auto thru_dim = 0;

  // make some type aliases
  using real_t = burton_mesh_t::real_t;
  using size_t = burton_mesh_t::size_t;
  using exodus_definition_t = flecsi_sp::io::exodus_definition__<num_dims, real_t>;
  using entity_info_t = flecsi::coloring::entity_info_t;
  using vertex_t = burton_mesh_t::vertex_t;
  using edge_t = burton_mesh_t::edge_t;
  using face_t = burton_mesh_t::face_t;
  using cell_t = burton_mesh_t::cell_t;
  using corner_t = burton_mesh_t::corner_t;
  using wedge_t = burton_mesh_t::wedge_t;

  // load the mesh
  auto filename_string = filename.str();
  exodus_definition_t mesh_def( filename_string );

  // Create a communicator instance to get neighbor information.
  auto communicator = std::make_unique<flecsi::coloring::mpi_communicator_t>();
  auto comm_size = communicator->size();
  auto rank = communicator->rank();


  // create a vector of colorings and color info for each dimensional entity
  std::map< size_t, std::map< size_t, flecsi::coloring::index_coloring_t > >
    entities;
  std::map< size_t, std::map< size_t,  flecsi::coloring::coloring_info_t > >
    entity_color_info;

  //----------------------------------------------------------------------------
  // Cell Coloring
  //----------------------------------------------------------------------------

  // Cells index coloring.
  auto & cells = entities[0][ num_dims ];
  auto & cell_color_info = entity_color_info[0][ num_dims ];

  // Create the dCRS representation for the distributed colorer.
  // This essentialy makes the graph of the dual mesh.
  auto dcrs = flecsi::coloring::make_dcrs(mesh_def);

  // Create a colorer instance to generate the primary coloring.
  auto colorer = std::make_unique<flecsi::coloring::parmetis_colorer_t>();

  // Create the primary coloring.
  cells.primary = colorer->color(dcrs);

  //----------------------------------------------------------------------------
  // Cell Closure.  However many layers of ghost cells are needed are found
  // here.
  //----------------------------------------------------------------------------

  // Compute the dependency closure of the primary cell coloring
  // through vertex intersections (specified by last argument "1").
  // To specify edge or face intersections, use 2 (edges) or 3 (faces).
  auto cells_plus_halo =
    flecsi::topology::entity_neighbors<cell_dim, cell_dim, thru_dim>(
      mesh_def, cells.primary
    );

  // Subtracting out the initial set leaves just the nearest
  // neighbors. This is similar to the image of the adjacency
  // graph of the initial indices.
  auto halo_cells =
    flecsi::utils::set_difference(cells_plus_halo, cells.primary);

  //----------------------------------------------------------------------------
  // Find one more layer of ghost cells now, these are needed to get some corner
  // cases right.
  //----------------------------------------------------------------------------

  // We can iteratively add halos of nearest neighbors, e.g.,
  // here we add the next nearest neighbors. For most mesh types
  // we actually need information about the ownership of these indices
  // so that we can deterministically assign rank ownership to vertices.
  auto halo_neightbors =
    flecsi::topology::entity_neighbors<cell_dim, cell_dim, thru_dim>(
      mesh_def, halo_cells
    );

  // Subtracting out the closure leaves just the
  // next nearest neighbors.
  auto second_halo_cells =
    flecsi::utils::set_difference(halo_neightbors, cells_plus_halo);

  // The union of the nearest and next-nearest neighbors gives us all
  // of the cells that might reference a vertex that we need.
  auto two_halo_cells =
    flecsi::utils::set_union(halo_cells, second_halo_cells);

  //----------------------------------------------------------------------------
  // Find exclusive, shared, and ghost cells..
  //----------------------------------------------------------------------------

  // Get the rank and offset information for our nearest neighbor
  // dependencies. This also gives information about the ranks
  // that access our shared cells.
  auto cell_nn_info =
    communicator->get_primary_info(cells.primary, halo_cells);

  // Create a map version of the local info for lookups below.
  std::unordered_map<size_t, size_t> primary_indices_map;
  {
    size_t offset(0);
    for(auto i: cells.primary)
      primary_indices_map[offset++] = i;
  } // scope

  // Populate exclusive and shared cell information.
  {
    size_t offset(0);
    for(auto i: std::get<0>(cell_nn_info)) {
      // get the entity info
      auto entry =
        entity_info_t(primary_indices_map.at(offset), rank, offset, i);
      // if it belongs to other colors, its a shared cell
      if(i.size()) {
        cells.shared.insert(entry);
        // Collect all colors with whom we require communication
        // to send shared information.
        cell_color_info.shared_users =
          flecsi::utils::set_union(cell_color_info.shared_users, i);
      }
      // otherwise, its an exclusive cell
      else
        cells.exclusive.insert(entry);
      // increment counter
      offset++;
    } // for
  } // scope

  // Populate ghost cell information.
  for(auto i: std::get<1>(cell_nn_info)) {
    cells.ghost.insert(i);
    // Collect all colors with whom we require communication
    // to receive ghost information.
    cell_color_info.ghost_owners.insert(i.rank);
  }

  // store the sizes of each set
  cell_color_info.exclusive = cells.exclusive.size();
  cell_color_info.shared = cells.shared.size();
  cell_color_info.ghost = cells.ghost.size();

  //----------------------------------------------------------------------------
  // Create some maps for easy lookups when determining the other dependent
  // closures.
  //----------------------------------------------------------------------------

  // Create a map version for lookups below.
  std::unordered_map<size_t, entity_info_t> shared_cells_map;
  for(auto i: cells.shared)
    shared_cells_map[i.id] = i;

  // Get the rank and offset information for all relevant neighbor
  // dependencies. This information will be necessary for determining
  // shared vertices.
  auto cell_all_info =
    communicator->get_primary_info(cells.primary, two_halo_cells);

  // Create a map version of the remote info for lookups below.
  std::unordered_map<size_t, entity_info_t> remote_info_map;
  for(auto i: std::get<1>(cell_all_info))
    remote_info_map[i.id] = i;

  // Get the intersection of our nearest neighbors with the nearest
  // neighbors of other ranks. This map of sets will only be populated
  // with intersections that are non-empty
  auto closure_intersection_map =
    communicator->get_intersection_info(halo_cells);

  //----------------------------------------------------------------------------
  // Identify exclusive, shared, and ghost for other entities
  //----------------------------------------------------------------------------

  for ( int i=0; i<num_dims; ++i ) {
    color_entity(
      communicator.get(),
      cells_plus_halo,
      remote_info_map,
      shared_cells_map,
      closure_intersection_map,
      mesh_def.entities(num_dims, i),
      mesh_def.entities(i, num_dims),
      entities[0][i],
      entity_color_info[0][i]
    );
  }

  //----------------------------------------------------------------------------
  // Identify exclusive, shared and ghost for corners and wedges
  //----------------------------------------------------------------------------

#ifdef FLECSI_SP_BURTON_MESH_EXTRAS

  auto corners = make_corners( mesh_def );
  const auto & cells_to_corners = corners.first[num_dims];
  const auto & corners_to_cells = corners.second[num_dims];

  color_entity(
    communicator.get(),
    cells_plus_halo,
    remote_info_map,
    shared_cells_map,
    closure_intersection_map,
    cells_to_corners,
    corners_to_cells,
    entities[ corner_t::domain ][ corner_t::dimension ],
    entity_color_info[ corner_t::domain ][ corner_t::dimension ]
  );

  const auto & corner_entities =
    entities.at( corner_t::domain ).at( corner_t::dimension );
  auto num_corners
    = corner_entities.exclusive.size()
    + corner_entities.shared.size()
    + corner_entities.ghost.size();

  auto wedges = make_wedges( mesh_def );
  const auto & cells_to_wedges = wedges.first[num_dims];
  const auto & wedges_to_cells = wedges.second[num_dims];

  color_entity(
    communicator.get(),
    cells_plus_halo,
    remote_info_map,
    shared_cells_map,
    closure_intersection_map,
    cells_to_wedges,
    wedges_to_cells,
    entities[ wedge_t::domain ][ wedge_t::dimension ],
    entity_color_info[ wedge_t::domain ][ wedge_t::dimension ]
  );

  const auto & wedge_entities =
    entities.at( wedge_t::domain ).at( wedge_t::dimension );
  auto num_wedges
    = wedge_entities.exclusive.size()
    + wedge_entities.shared.size()
    + wedge_entities.ghost.size();

#endif // FLECSI_SP_BURTON_MESH_EXTRAS

  //----------------------------------------------------------------------------
  // Add the results to the context
  //----------------------------------------------------------------------------

  // Alias the index spaces type
  using index_spaces = burton_mesh_t::index_spaces_t;

  // Get the context instance.
  auto & context = flecsi::execution::context_t::instance();

  //actual number of index spaces added to the context
  size_t num_index_spaces = 0;

  // Gather the coloring info from all colors
  for ( int dom=0; dom<num_domains; ++dom ) {
    // skip empty slots
    if ( entities.count(dom) == 0 || entity_color_info.count(dom) == 0 )
      continue;
    for ( int dim=0; dim<num_dims+1; ++dim ) {
      // skip empty slots
      if ( entities.at(dom).count(dim) == 0 ||
           entity_color_info.at(dom).count(dim) == 0 )
        continue;
      auto coloring_info =
        communicator->gather_coloring_info(entity_color_info.at(dom).at(dim));
      context.add_coloring(
        index_spaces::entity_map[dom][dim],
        entities.at(dom).at(dim),
        coloring_info
      );
      num_index_spaces ++;
    }
  }

  //----------------------------------------------------------------------------
  // add adjacency information
  //----------------------------------------------------------------------------

  std::vector< std::vector<size_t> > entity_ids(num_dims+1);

  // create a master list of all entities
  for ( int i=0; i<num_dims+1; ++i ) {

    const auto & these_entities = entities.at(0).at(i);
    auto & these_ids = entity_ids[i];

    // get the list of exclusive+shared+ghost ids
    concatenate_ids( these_entities, these_ids );
    auto num_entities = these_ids.size();

    // sort the entities ( this is needed for the search down below )
    // hoepefully it doesnt cause any problems
    std::sort( these_ids.begin(), these_ids.end() );
    auto last = std::unique( these_ids.begin(), these_ids.end() );
    if ( last != these_ids.end() )
      clog_error( "Duplicate ids in master lists" );

  }

  // loop over each dimension and determine the adjacency sizes
  for ( int from_dim = 0; from_dim<=num_dims; ++from_dim ) {

    // the master list of all entity ids
    const auto & from_ids = entity_ids[from_dim];

    for ( int to_dim = 0; to_dim<=num_dims; ++to_dim ) {

      // skip the case where both dimensions are the same
      if ( from_dim == to_dim ) continue;

      // the master list of all entity ids
      const auto & to_ids = entity_ids[to_dim];
      const auto to_ids_begin = to_ids.begin();
      const auto to_ids_end = to_ids.end();

      // populate the adjacency information
      flecsi::coloring::adjacency_info_t ai;
      ai.index_space =
        index_spaces::connectivity_map[ from_dim ][ to_dim ];
      ai.from_index_space = index_spaces::entity_map[0][ from_dim ];
      ai.to_index_space = index_spaces::entity_map[0][to_dim ];
      ai.color_sizes.resize(comm_size);

      // loop over all cells and count the number of adjacencies
      size_t cnt = 0;
      for ( auto c : from_ids ) {
        // get the attached sub entitites
        const auto & ids = mesh_def.entities(from_dim, to_dim, c);
        // we need to make sure they are in this colors master
        // list though
        for ( auto v : ids ) {
          auto it = std::lower_bound( to_ids_begin, to_ids_end, v );
          if ( it != to_ids_end && *it == v )
            cnt++;
        }
      }

      // gather the results
      ai.color_sizes = communicator->gather_sizes( cnt );

      // add the result to the context
      context.add_adjacency(ai);

    }
  }

#ifdef FLECSI_SP_BURTON_MESH_EXTRAS

  //--- CORNERS and WEDGES

  flecsi::coloring::adjacency_info_t ai;
  auto & adjacency_info = context.adjacency_info();

  auto gathered_wedges = communicator->gather_sizes( num_wedges );
  auto gathered_corners = communicator->gather_sizes( num_corners );

  // cell to corner
  // Same as vertex to cell connectivity
  ai.index_space = index_spaces::cells_to_corners;
  ai.from_index_space = index_spaces::entity_map[cell_t::domain][cell_t::dimension];
  ai.to_index_space = index_spaces::entity_map[corner_t::domain][corner_t::dimension];
  ai.color_sizes = gathered_corners;
  context.add_adjacency(ai);

#if FLECSI_SP_BURTON_MESH_DIMENSION > 2
  // face to corner
  ai.index_space = index_spaces::faces_to_corners;
  ai.from_index_space = index_spaces::entity_map[face_t::domain][face_t::dimension];
  ai.to_index_space = index_spaces::entity_map[corner_t::domain][corner_t::dimension];
  ai.color_sizes = gathered_wedges;
  for ( auto & i : ai.color_sizes ) i /= 2;
  context.add_adjacency(ai);
#endif

  // edge to corner
  // each edge goes to two corners, for every cell it touches
  ai.index_space = index_spaces::edges_to_corners;
  ai.from_index_space = index_spaces::entity_map[edge_t::domain][edge_t::dimension];
  ai.to_index_space = index_spaces::entity_map[corner_t::domain][corner_t::dimension];
  ai.color_sizes = gathered_wedges;
  if (num_dims==3) for ( auto & i : ai.color_sizes ) i /= 2;
  context.add_adjacency(ai);

  // vertex to corner
  // same as vertex to cell connectivity
  ai.index_space = index_spaces::vertices_to_corners;
  ai.from_index_space = index_spaces::entity_map[vertex_t::domain][vertex_t::dimension];
  ai.to_index_space = index_spaces::entity_map[corner_t::domain][corner_t::dimension];
  ai.color_sizes = gathered_corners;
  context.add_adjacency(ai);

  // corner to cell
  // each corner goes to one cell
  ai.index_space = index_spaces::corners_to_cells;
  ai.from_index_space = index_spaces::entity_map[corner_t::domain][corner_t::dimension];
  ai.to_index_space = index_spaces::entity_map[cell_t::domain][cell_t::dimension];
  ai.color_sizes = gathered_corners;
  context.add_adjacency(ai);

#if FLECSI_SP_BURTON_MESH_DIMENSION > 2
  // corner to face
  ai.index_space = index_spaces::corners_to_faces;
  ai.from_index_space = index_spaces::entity_map[corner_t::domain][corner_t::dimension];
  ai.to_index_space = index_spaces::entity_map[face_t::domain][face_t::dimension];
  ai.color_sizes = gathered_wedges;
  for ( auto & i : ai.color_sizes ) i /= 2;
  context.add_adjacency(ai);
#endif

  // corner to edges
  // twice as many corners connected to an edge as cells
  // FIXME
  ai.index_space = index_spaces::corners_to_edges;
  ai.from_index_space = index_spaces::entity_map[corner_t::domain][corner_t::dimension];
  ai.to_index_space = index_spaces::entity_map[edge_t::domain][edge_t::dimension];
  ai.color_sizes = gathered_wedges;
  if (num_dims==3) for ( auto & i : ai.color_sizes ) i /= 2;
  context.add_adjacency(ai);

  // corner to vertex
  // each corner goes to one vertex
  ai.index_space = index_spaces::corners_to_vertices;
  ai.from_index_space = index_spaces::entity_map[corner_t::domain][corner_t::dimension];
  ai.to_index_space = index_spaces::entity_map[vertex_t::domain][vertex_t::dimension];
  ai.color_sizes = gathered_corners;
  context.add_adjacency(ai);

  // cell to wedge
  // In 2d, 2 wedges per cell edge; 4 wedges per cell edge in 3d
  ai.index_space = index_spaces::cells_to_wedges;
  ai.from_index_space = index_spaces::entity_map[cell_t::domain][cell_t::dimension];
  ai.to_index_space = index_spaces::entity_map[wedge_t::domain][wedge_t::dimension];
  ai.color_sizes = gathered_wedges;
  context.add_adjacency(ai);

#if FLECSI_SP_BURTON_MESH_DIMENSION > 2
  // face to wedge
  ai.index_space = index_spaces::faces_to_wedges;
  ai.from_index_space = index_spaces::entity_map[face_t::domain][face_t::dimension];
  ai.to_index_space = index_spaces::entity_map[wedge_t::domain][wedge_t::dimension];
  ai.color_sizes = gathered_wedges;
  context.add_adjacency(ai);
#endif

  // edge to wedge
  ai.index_space = index_spaces::edges_to_wedges;
  ai.from_index_space = index_spaces::entity_map[edge_t::domain][edge_t::dimension];
  ai.to_index_space = index_spaces::entity_map[wedge_t::domain][wedge_t::dimension];
  ai.color_sizes = gathered_wedges;
  context.add_adjacency(ai);

  // vertex to wedge
  // For every edge connected to a vertex, there is one wedge in 2d, and two wedges in 3d.
  ai.index_space = index_spaces::vertices_to_wedges;
  ai.from_index_space = index_spaces::entity_map[vertex_t::domain][vertex_t::dimension];
  ai.to_index_space = index_spaces::entity_map[wedge_t::domain][wedge_t::dimension];
  ai.color_sizes = gathered_wedges;
  context.add_adjacency(ai);

  // wedge to cell
  // each wedge goes to one cell
  ai.index_space = index_spaces::wedges_to_cells;
  ai.from_index_space = index_spaces::entity_map[wedge_t::domain][wedge_t::dimension];
  ai.to_index_space = index_spaces::entity_map[cell_t::domain][cell_t::dimension];
  ai.color_sizes = gathered_wedges;
  context.add_adjacency(ai);

#if FLECSI_SP_BURTON_MESH_DIMENSION > 2
  // wedge to face
  // each wedge goes to once face
  ai.index_space = index_spaces::wedges_to_faces;
  ai.from_index_space = index_spaces::entity_map[wedge_t::domain][wedge_t::dimension];
  ai.to_index_space = index_spaces::entity_map[face_t::domain][face_t::dimension];
  ai.color_sizes = gathered_wedges;
  context.add_adjacency(ai);
#endif

  // wedge to edges
  // each wedge goes to one edge
  ai.index_space = index_spaces::wedges_to_edges;
  ai.from_index_space = index_spaces::entity_map[wedge_t::domain][wedge_t::dimension];
  ai.to_index_space = index_spaces::entity_map[edge_t::domain][edge_t::dimension];
  ai.color_sizes = gathered_wedges;
  context.add_adjacency(ai);

  // wedge to vertex
  // each wedge goes to one vertex
  ai.index_space = index_spaces::wedges_to_vertices;
  ai.from_index_space = index_spaces::entity_map[wedge_t::domain][wedge_t::dimension];
  ai.to_index_space = index_spaces::entity_map[vertex_t::domain][vertex_t::dimension];
  ai.color_sizes = gathered_wedges;
  context.add_adjacency(ai);

  // wedge to corner
  // each wedge goes to one corner
  ai.index_space = index_spaces::wedges_to_corners;
  ai.from_index_space = index_spaces::entity_map[wedge_t::domain][wedge_t::dimension];
  ai.to_index_space = index_spaces::entity_map[corner_t::domain][corner_t::dimension];
  ai.color_sizes = gathered_wedges;
  context.add_adjacency(ai);

  // corner to  wedge
  // eaceh corner goes to its contained wedges only
  ai.index_space = index_spaces::corners_to_wedges;
  ai.from_index_space = index_spaces::entity_map[corner_t::domain][corner_t::dimension];
  ai.to_index_space = index_spaces::entity_map[wedge_t::domain][wedge_t::dimension];
  ai.color_sizes = gathered_wedges;
  context.add_adjacency(ai);

#endif // FLECSI_SP_BURTON_MESH_EXTRAS

  //----------------------------------------------------------------------------
  // add index subspace mappings
  //----------------------------------------------------------------------------


  // the master list of all entity ids
  const auto & cell_entities = entities.at(0).at(num_dims);

  // loop over all dimensions, getting the list of ids that are
  // connected to owned cells
  for ( int to_dim = 0; to_dim<num_dims; ++to_dim ) {
    std::vector<size_t> ids;
    // get all exclusive and shared ids.
    for ( auto c : cell_entities.exclusive ) {
      const auto & ents = mesh_def.entities(num_dims, to_dim, c.id);
      ids.insert( ids.end(), ents.begin(), ents.end() );
    }
    for ( auto c : cell_entities.shared ) {
      const auto & ents = mesh_def.entities(num_dims, to_dim, c.id);
      ids.insert( ids.end(), ents.begin(), ents.end() );
    }
    // get number of unique entries
    std::sort( ids.begin(), ids.end() );
    auto last = std::unique( ids.begin(), ids.end() );
    auto count = std::distance( ids.begin(), last );
    // subspace id happens to be the same as the dim
    context.add_index_subspace(to_dim, count);
  }

  //----------------------------------------------------------------------------
  // add intermediate mappings
  //
  // These are needed so that entities that are implicitly created by
  // mesh.init<>() maintain consistent orderings that match the pre-computed
  // colorings.
  //----------------------------------------------------------------------------

  for ( int i=1; i<num_dims; ++i ) {
     // create a new map
    auto & entity_to_vertex_map =
      context.intermediate_map( /* dim */ i, /* dom */ 0 );
    auto & vertex_to_entity_map =
      context.reverse_intermediate_map( /* dim */ i, /* dom */ 0 );
    // loop over each entity id and get its list of vertices
    for ( auto e : entity_ids[i] ) {
      auto vs = mesh_def.entities( /* dimension */ i, /* domain */ 0, e );
      // sorted for comparison later
      std::sort( vs.begin(), vs.end() );
      // add all the mappings for this entity
      entity_to_vertex_map.emplace( e, vs );
      vertex_to_entity_map.emplace( vs, e );
    }
  }

#ifdef FLECSI_SP_BURTON_MESH_EXTRAS

  //--- CORNERS

  // concatenate exclusive shared and ghost
  auto corner_ids = concatenate_ids( corner_entities );

  // get the intermediate binding maps from the context
  auto & corners_to_entities =
    context.intermediate_binding_map( /* dim */ 0, /* dom */ 1 );
  auto & entities_to_corners =
    context.reverse_intermediate_binding_map( /* dim */ 0, /* dom */ 1 );

  // loop over each list of entities
  for ( auto c : corner_ids ) {
    // create a temporary list
    std::decay_t< decltype(corners_to_entities) >::mapped_type entity_list;
    // loop over all dimensions
    for ( int dim=0; dim<=num_dims; ++dim ) {
      // alias the corner to entity mapping
      const auto & corner_to_entities = corners.second[dim];
      const auto & entities = corner_to_entities.at(c);
      // resize storage
      entity_list.reserve( entity_list.size() + entities.size() );
      // add the entities to the list
      for ( auto e : entities )
        entity_list.emplace_back( /* dom */ 0, dim, e );
    }
    // sorted for comparison later
    std::sort( entity_list.begin(), entity_list.end() );
    // add all the mappings for this corner
    corners_to_entities.emplace( c, entity_list );
    entities_to_corners.emplace( entity_list, c );
  }

  //--- WEDGES

  // concatenate exclusive shared and ghost
  auto wedge_ids = concatenate_ids( wedge_entities );

  // get the intermediate binding maps from the context
  auto & wedges_to_entities =
    context.intermediate_binding_map( /* dim */ 1, /* dom */ 1 );
  auto & entities_to_wedges =
    context.reverse_intermediate_binding_map( /* dim */ 1, /* dom */ 1 );

  // loop over each list of entities
  for ( auto w : wedge_ids ) {
    // create a temporary list
    std::decay_t< decltype(wedges_to_entities) >::mapped_type entity_list;
    // loop over all dimensions
    for ( int dim=0; dim<=num_dims; ++dim ) {
      // alias the wedge to entity mapping
      const auto & wedge_to_entities = wedges.second[dim];
      const auto & entities = wedge_to_entities.at(w);
      // resize storage
      entity_list.reserve( entity_list.size() + entities.size() );
      // add the entities to the list
      for ( auto e : entities )
        entity_list.emplace_back( /* dom */ 0, dim, e );
    }
    // sorted for comparison later
    std::sort( entity_list.begin(), entity_list.end() );
    // add all the mappings for this corner
    wedges_to_entities.emplace( w, entity_list );
    entities_to_wedges.emplace( entity_list, w );
  }

#endif // FLECSI_SP_BURTON_MESH_EXTRAS


  //----------------------------------------------------------------------------
  // Allow sparse index spaces for any of the main index spaces
  //----------------------------------------------------------------------------

  for ( int i=0; i< num_index_spaces; ++i ) {
    flecsi::execution::context_t::sparse_index_space_info_t isi;
    isi.max_entries_per_index = 5;
    // figure out the maximum number of entities
    const auto & coloring = context.coloring( i );
    auto num_ents =
      coloring.exclusive.size() +
      coloring.shared.size() +
      coloring.ghost.size();

    // worst case scenario (not sure what we get by allocating all this)
<<<<<<< HEAD
    isi.exclusive_reserve = communicator->get_max_request_size(
	isi.max_entries_per_index*num_ents);
    isi.index_space = i;
=======
    isi.exclusive_reserve = isi.max_entries_per_index*num_ents;
    //isi.max_exclusive_entries = 8192;
>>>>>>> 21c296ca
    context.set_sparse_index_space_info(isi);
  }

  //----------------------------------------------------------------------------
  // output the result
  //----------------------------------------------------------------------------

  // figure out this ranks file name
  auto basename = ristra::utils::basename( filename_string );
  auto output_prefix = ristra::utils::remove_extension( basename );
  auto output_filename = output_prefix + "-partition_rank" +
    ristra::utils::zero_padded(rank) + ".exo";

  // a lamda function to convert sets of entitiy_info_t's to vectors
  // of ids
  auto to_vec = [](const auto & list_in)
  {
    std::vector<size_t> list_out;
    list_out.reserve( list_in.size() );
    for ( auto & e : list_in )
      list_out.push_back( e.id );
    return list_out;
  };

  // get a reference to the vertices
  const auto & vertices = entities[0][0];

  // open the exodus file
  if ( rank == 0 )
    std::cout << "Writing mesh to: " << output_filename << std::endl;

  using std::make_pair;
  mesh_def.write(
    output_filename,
    {
      make_pair( "exclusive cells", to_vec(cells.exclusive) ),
      make_pair( "shared cells", to_vec(cells.shared) ),
      make_pair( "ghost cells", to_vec(cells.ghost) )
    },
    {
      make_pair( "exclusive vertices", to_vec(vertices.exclusive) ),
      make_pair( "shared vertices", to_vec(vertices.shared) ),
      make_pair( "ghost vertices", to_vec(vertices.ghost) )
    }
  );

  clog(info) << "Finished mesh partitioning." << std::endl;


} // partition_mesh


////////////////////////////////////////////////////////////////////////////////
/// \brief the main mesh initialization driver
////////////////////////////////////////////////////////////////////////////////
void initialize_mesh(
  utils::client_handle_w__<burton_mesh_t> mesh,
  utils::char_array_t filename
) {

  //----------------------------------------------------------------------------
  // Fill the mesh information
  //----------------------------------------------------------------------------

  // some constant expressions
  constexpr auto num_dims = burton_mesh_t::num_dimensions;

  // alias some types
  using real_t = burton_mesh_t::real_t;
  using exodus_definition_t = flecsi_sp::io::exodus_definition__<num_dims, real_t>;

  // get the context
  const auto & context = flecsi::execution::context_t::instance();
  auto rank = context.color();

  // Load the mesh
  auto filename_string = filename.str();
  exodus_definition_t mesh_def( filename_string );

  // fill the mesh
  create_cells( mesh_def, mesh );

  // initialize the mesh
  mesh.init();

  // create the subspaces
  create_subspaces( mesh_def, mesh );

  ////----------------------------------------------------------------------------
  //// Some debug
  ////----------------------------------------------------------------------------
  //
  //// figure out this ranks file name
  //auto basename = ristra::utils::basename( filename_string );
  //auto output_prefix = ristra::utils::remove_extension( basename );
  //auto output_filename = output_prefix + "-connectivity_rank" +
  //  ristra::utils::zero_padded(rank) + ".txt";
  //
  //// dump to file
  //if ( rank == 0 )
  //  std::cout << "Dumping connectivity to: " << output_filename << std::endl;
  //std::ofstream file( output_filename );
  //mesh.dump( file );
  //
  //// close file
  //file.close();

} // initialize_mesh

///////////////////////////////////////////////////////////////////////////////
// Task Registration
///////////////////////////////////////////////////////////////////////////////
flecsi_register_mpi_task(partition_mesh, flecsi_sp::burton);
flecsi_register_task(initialize_mesh, flecsi_sp::burton, loc,
    single|flecsi::leaf);

///////////////////////////////////////////////////////////////////////////////
// Clent Registration happens here because the specialization initialization
// needs to know which mesh to access
///////////////////////////////////////////////////////////////////////////////
flecsi_register_data_client(burton_mesh_t, meshes, mesh0);


#ifdef BURTON_ENABLE_APPLICATION_TLT_INIT
void application_tlt_init(int argc, char **argv);
#endif
} // namespace burton
} // namespace flecsi_sp


<|MERGE_RESOLUTION|>--- conflicted
+++ resolved
@@ -1797,14 +1797,9 @@
       coloring.ghost.size();
 
     // worst case scenario (not sure what we get by allocating all this)
-<<<<<<< HEAD
     isi.exclusive_reserve = communicator->get_max_request_size(
 	isi.max_entries_per_index*num_ents);
     isi.index_space = i;
-=======
-    isi.exclusive_reserve = isi.max_entries_per_index*num_ents;
-    //isi.max_exclusive_entries = 8192;
->>>>>>> 21c296ca
     context.set_sparse_index_space_info(isi);
   }
 
