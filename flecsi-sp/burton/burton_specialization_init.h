/*~-------------------------------------------------------------------------~~*
 * Copyright (c) 2016 Los Alamos National Laboratory, LLC
 * All rights reserved
 *~-------------------------------------------------------------------------~~*/
///////////////////////////////////////////////////////////////////////////////
/// \file
/// \brief This is the main initialization driver
///////////////////////////////////////////////////////////////////////////////
#pragma once

// user incldues
#include <cinch/logging/cinchlog.h>
#include <ristra/utils/algorithm.h>
#include <ristra/utils/string_utils.h>
#include <flecsi/coloring/dcrs_utils.h>
#include <flecsi/coloring/mpi_communicator.h>
#include <flecsi/coloring/parmetis_colorer.h>
#include <flecsi/execution/execution.h>
#include <flecsi/topology/closure_utils.h>
#include <flecsi-sp/burton/burton_mesh.h>
#include <flecsi-sp/io/exodus_definition.h>
#include <flecsi-sp/utils/char_array.h>
#include <flecsi-sp/utils/types.h>

#ifndef FLECSI_SP_ENABLE_EXODUS
#  error Exodus is needed to build burton specialization.
#endif

// system includes
#include <iostream>

namespace flecsi_sp {
namespace burton {

////////////////////////////////////////////////////////////////////////////////
//! Concatenate the list of exclusve, shared and ghost entities
////////////////////////////////////////////////////////////////////////////////
template< typename COLOR_INFO >
auto concatenate_ids( COLOR_INFO && entities )
{

  using id_t = std::decay_t< decltype(entities.exclusive.begin()->id) >;

  auto num_entities =
    std::forward<COLOR_INFO>(entities).exclusive.size() +
    std::forward<COLOR_INFO>(entities).shared.size() +
    std::forward<COLOR_INFO>(entities).ghost.size();

  std::vector< id_t > entity_ids;
  entity_ids.reserve( num_entities );

  for ( auto i : std::forward<COLOR_INFO>(entities).exclusive )
    entity_ids.push_back(i.id);
  for ( auto i : std::forward<COLOR_INFO>(entities).shared )
    entity_ids.push_back(i.id);
  for ( auto i : std::forward<COLOR_INFO>(entities).ghost )
    entity_ids.push_back(i.id);

  return entity_ids;

}

template< typename COLOR_INFO, typename ENTITY_IDS >
auto concatenate_ids( COLOR_INFO && entities, ENTITY_IDS & entity_ids )
{

  auto num_entities =
    std::forward<COLOR_INFO>(entities).exclusive.size() +
    std::forward<COLOR_INFO>(entities).shared.size() +
    std::forward<COLOR_INFO>(entities).ghost.size();

  entity_ids.clear();
  entity_ids.reserve( num_entities );

  for ( auto i : std::forward<COLOR_INFO>(entities).exclusive )
    entity_ids.push_back(i.id);
  for ( auto i : std::forward<COLOR_INFO>(entities).shared )
    entity_ids.push_back(i.id);
  for ( auto i : std::forward<COLOR_INFO>(entities).ghost )
    entity_ids.push_back(i.id);
}

////////////////////////////////////////////////////////////////////////////////
//! Build the list of exclusve, shared and ghost entities
////////////////////////////////////////////////////////////////////////////////
template <
  typename COMM,
  typename CLOSURE_SET,
  typename ENTITY_MAP,
  typename INTERSECTION_MAP,
  typename CONNECTIVITY_MAP,
  typename INDEX_COLOR,
  typename COLOR_INFO
>
auto color_entity(
  COMM * communicator,
  const CLOSURE_SET & cells_plus_halo,
  const ENTITY_MAP & remote_info_map,
  const ENTITY_MAP & shared_cells_map,
  const INTERSECTION_MAP & closure_intersection_map,
  const CONNECTIVITY_MAP & cell_to_entity_map,
  const CONNECTIVITY_MAP & entity_to_cell_map,
  INDEX_COLOR & entities,
  COLOR_INFO & entity_color_info
) {

  // some type aliases
  using entity_info_t = flecsi::coloring::entity_info_t;

  // info about the mpi communicator
  auto comm_size = communicator->size();
  auto rank = communicator->rank();

  //----------------------------------------------------------------------------

  // Form the entity closure.  i.e. get a list of all entities that are
  // referenced by this rank's cells
  std::vector< size_t > referenced_entities;
  // guess an initial size
  referenced_entities.reserve( cells_plus_halo.size() );

  // now add all elements
  for(auto c: cells_plus_halo) {
    const auto & ents = cell_to_entity_map.at(c);
    referenced_entities.insert(
      referenced_entities.end(), ents.begin(), ents.end() );
  }

  // remove non-unique entries
  std::sort( referenced_entities.begin(), referenced_entities.end() );
  ristra::utils::remove_duplicates( referenced_entities );


  //----------------------------------------------------------------------------

  // Assign entity ownership
  std::vector<std::set<size_t>> entity_requests(comm_size);
  std::set<entity_info_t> entity_info;

  size_t offset(0);
  for(auto i: referenced_entities) {

    // Get the set of cells that reference this entity.
    const auto & referencers = entity_to_cell_map.at(i);

    size_t min_rank(std::numeric_limits<size_t>::max());
    std::set<size_t> shared_entities;

    // Iterate the direct referencers to assign entity ownership.
    for(auto c: referencers) {

      // Check the remote info map to see if this cell is
      // off-color. If it is, compare it's rank for
      // the ownership logic below.
      auto it = remote_info_map.find(c);
      if(it != remote_info_map.end()) {
        min_rank = std::min(min_rank, it->second.rank);
        shared_entities.insert(it->second.rank);
      }
      else {
        // If the referencing cell isn't in the remote info map
        // it is a local cell.

        // Add our rank to compare for ownership.
        min_rank = std::min(min_rank, size_t(rank));

        // If the local cell is shared, we need to add all of
        // the ranks that reference it.
        if(shared_cells_map.find(c) != shared_cells_map.end())
          shared_entities.insert(
            shared_cells_map.at(c).shared.begin(),
            shared_cells_map.at(c).shared.end()
          );
      } // if

      // Iterate through the closure intersection map to see if the
      // indirect reference is part of another rank's closure, i.e.,
      // that it is an indirect dependency.
      for(auto ci: closure_intersection_map)
        if(ci.second.find(c) != ci.second.end())
          shared_entities.insert(ci.first);
    } // for

    if(min_rank == rank) {
      // This is a entity that belongs to our rank.
      auto entry = entity_info_t(i, rank, offset++, shared_entities);
      entity_info.insert( entry );
    }
    else {
      // Add remote entity to the request for offset information.
      entity_requests[min_rank].insert(i);
    } // if
  } // for

  auto entity_offset_info =
    communicator->get_entity_info(entity_info, entity_requests);

  // Vertices index coloring.
  for(auto i: entity_info) {
    // if it belongs to other colors, its a shared entity
    if(i.shared.size()) {
      entities.shared.insert(i);
      // Collect all colors with whom we require communication
      // to send shared information.
      entity_color_info.shared_users =
        flecsi::utils::set_union(entity_color_info.shared_users, i.shared);
    }
    // otherwise, its exclusive
    else
      entities.exclusive.insert(i);
  } // for

  size_t r(0);
  for(auto i: entity_requests) {

    auto offset(entity_offset_info[r].begin());
    for(auto s: i) {
      entities.ghost.insert(entity_info_t(s, r, *offset));
      // Collect all colors with whom we require communication
      // to receive ghost information.
      entity_color_info.ghost_owners.insert(r);
      // increment counter
      ++offset;
    } // for

    ++r;
  } // for

  entity_color_info.exclusive = entities.exclusive.size();
  entity_color_info.shared = entities.shared.size();
  entity_color_info.ghost = entities.ghost.size();
}


////////////////////////////////////////////////////////////////////////////////
/// \brief Helper function to create the cells
///
/// \remarks This is the 1D version
////////////////////////////////////////////////////////////////////////////////
template<
  typename MESH_DEFINITION,
  typename MESH_TYPE,
  bool Enabled = ( std::decay_t<MESH_DEFINITION>::dimension() == 1 ),
  typename std::enable_if_t< Enabled >** = nullptr
>
void create_cells( MESH_DEFINITION && mesh_def, MESH_TYPE && mesh )
{
  
  //----------------------------------------------------------------------------
  // Initial compile time setup
  //----------------------------------------------------------------------------
 
  using mesh_t = typename std::decay_t< MESH_TYPE >;

  // some constant expressions
  constexpr auto num_dims = mesh_t::num_dimensions;
  
  // Alias the index spaces type
  using index_spaces = typename mesh_t::index_spaces_t;

  // alias some other types
  using point_t = typename mesh_t::point_t;
  using vertex_t = typename mesh_t::vertex_t;
  using cell_t = typename mesh_t::cell_t;
  
  //----------------------------------------------------------------------------
  // Get context information
  //----------------------------------------------------------------------------

  // get the context
  const auto & context = flecsi::execution::context_t::instance();
  auto rank = context.color();

  // get the entity maps
  // - lid = local id - the id of the entity local to this processor
  // - mid = mesh id - the original id of the entity ( usually from file )
  // - gid = global id - the new global id of the entity ( set by flecsi )
  const auto & vertex_lid_to_mid = context.index_map( index_spaces::vertices );
  const auto & cell_lid_to_mid = context.index_map( index_spaces::cells );
  
  const auto & vertex_mid_to_lid = context.reverse_index_map( 
    index_spaces::vertices
  );

  //----------------------------------------------------------------------------
  // create the vertices
  //----------------------------------------------------------------------------

  std::vector< vertex_t * > vertices;
  vertices.reserve( vertex_lid_to_mid.size() );

  for(auto & vm: vertex_lid_to_mid) { 
    // get the point
    const auto & p = mesh_def.template vertex<point_t>( vm.second );
    // now create it
    auto v = mesh.create_vertex( p );
    vertices.emplace_back(v);
  } // for vertices

  //----------------------------------------------------------------------------
  // create the cells
  //----------------------------------------------------------------------------

  // create the cells
  for(auto & cm: cell_lid_to_mid) { 
    // get the list of vertices
    auto vs = 
      mesh_def.entities( cell_t::dimension, vertex_t::dimension, cm.second );
    // create a list of vertex pointers
    std::vector< vertex_t * > elem_vs( vs.size() );
    // transform the list of vertices to mesh ids
    std::transform(
      vs.begin(),
      vs.end(),
      elem_vs.begin(),
      [&](auto v) { return vertices[ vertex_mid_to_lid.at(v) ]; }
    );
    // create the cell
    auto c = mesh.create_cell( elem_vs ); 
  }
}

////////////////////////////////////////////////////////////////////////////////
/// \brief Helper function to create the cells
///
/// \remarks This is the 2D version
////////////////////////////////////////////////////////////////////////////////
template<
  typename MESH_DEFINITION,
  typename MESH_TYPE,
  bool Enabled = ( std::decay_t<MESH_DEFINITION>::dimension() == 2 ),
  typename = std::enable_if_t< Enabled >
>
void create_cells( MESH_DEFINITION && mesh_def, MESH_TYPE && mesh )
{

  //----------------------------------------------------------------------------
  // Initial compile time setup
  //----------------------------------------------------------------------------

  using mesh_t = typename std::decay_t< MESH_TYPE >;

  // some constant expressions
  constexpr auto num_dims = mesh_t::num_dimensions;

  // Alias the index spaces type
  using index_spaces = typename mesh_t::index_spaces_t;

  // alias some other types
  using point_t = typename mesh_t::point_t;
  using vertex_t = typename mesh_t::vertex_t;
  using cell_t = typename mesh_t::cell_t;

  //----------------------------------------------------------------------------
  // Get context information
  //----------------------------------------------------------------------------

  // get the context
  const auto & context = flecsi::execution::context_t::instance();
  auto rank = context.color();

  // get the entity maps
  // - lid = local id - the id of the entity local to this processor
  // - mid = mesh id - the original id of the entity ( usually from file )
  // - gid = global id - the new global id of the entity ( set by flecsi )
  const auto & vertex_lid_to_mid = context.index_map( index_spaces::vertices );
  const auto & cell_lid_to_mid = context.index_map( index_spaces::cells );

  const auto & vertex_mid_to_lid = context.reverse_index_map(
    index_spaces::vertices
  );

  //----------------------------------------------------------------------------
  // create the vertices
  //----------------------------------------------------------------------------

  std::vector< vertex_t * > vertices;
  vertices.reserve( vertex_lid_to_mid.size() );

  for(auto & vm: vertex_lid_to_mid) {
    // get the point
    const auto & p = mesh_def.template vertex<point_t>( vm.second );
    // now create it
    auto v = mesh.create_vertex( p );
    vertices.emplace_back(v);
  } // for vertices

  //----------------------------------------------------------------------------
  // create the cells
  //----------------------------------------------------------------------------

  // create the cells
  for(auto & cm: cell_lid_to_mid) {
    // get the list of vertices
    auto vs =
      mesh_def.entities( cell_t::dimension, vertex_t::dimension, cm.second );
    // create a list of vertex pointers
    std::vector< vertex_t * > elem_vs( vs.size() );
    // transform the list of vertices to mesh ids
    std::transform(
      vs.begin(),
      vs.end(),
      elem_vs.begin(),
      [&](auto v) { return vertices[ vertex_mid_to_lid.at(v) ]; }
    );
    // create the cell
    auto c = mesh.create_cell( elem_vs );
  }
}

////////////////////////////////////////////////////////////////////////////////
/// \brief Helper function to create the cells
///
/// \remarks This is the 3D version
////////////////////////////////////////////////////////////////////////////////
template<
  typename MESH_DEFINITION,
  typename MESH_TYPE,
  bool Enabled = ( std::decay_t<MESH_DEFINITION>::dimension() == 3 ),
  typename std::enable_if_t< Enabled >* = nullptr
>
void create_cells( MESH_DEFINITION && mesh_def, MESH_TYPE && mesh )
{

  //----------------------------------------------------------------------------
  // Initial compile time setup
  //----------------------------------------------------------------------------

  using mesh_t = typename std::decay_t< MESH_TYPE >;

  // some constant expressions
  constexpr auto num_dims = mesh_t::num_dimensions;

  // Alias the index spaces type
  using index_spaces = typename mesh_t::index_spaces_t;

  // alias some other types
  using point_t = typename mesh_t::point_t;
  using vertex_t = typename mesh_t::vertex_t;
  using face_t = typename mesh_t::face_t;
  using cell_t = typename mesh_t::cell_t;

  //----------------------------------------------------------------------------
  // Get context information
  //----------------------------------------------------------------------------

  // get the context
  const auto & context = flecsi::execution::context_t::instance();
  auto rank = context.color();

  // get the entity maps
  // - lid = local id - the id of the entity local to this processor
  // - mid = mesh id - the original id of the entity ( usually from file )
  // - gid = global id - the new global id of the entity ( set by flecsi )
  const auto & vertex_lid_to_mid = context.index_map( index_spaces::vertices );
  const auto & face_lid_to_mid = context.index_map( index_spaces::faces );
  const auto & cell_lid_to_mid = context.index_map( index_spaces::cells );

  const auto & vertex_mid_to_lid =
    context.reverse_index_map( index_spaces::vertices );

  const auto & face_mid_to_lid =
    context.reverse_index_map( index_spaces::faces );



  //----------------------------------------------------------------------------
  // create the vertices
  //----------------------------------------------------------------------------

  std::vector< vertex_t * > vertices;
  vertices.reserve( vertex_lid_to_mid.size() );

  for(auto & vm: vertex_lid_to_mid) {
    // get the point
    const auto & p = mesh_def.template vertex<point_t>( vm.second );
    // now create it
    auto v = mesh.create_vertex( p );
    vertices.emplace_back(v);
  } // for vertices


  //----------------------------------------------------------------------------
  // create the faces
  //----------------------------------------------------------------------------

  // storage for the face pointers ( not used in 2d )
  std::vector< face_t * > faces;

  // reserve size
  faces.reserve( face_lid_to_mid.size() );

  // loop over the faces
  for(auto & fm: face_lid_to_mid) {
    // get the list of vertices
    auto vs =
      mesh_def.entities( face_t::dimension, vertex_t::dimension, fm.second );
    // create a list of vertex pointers
    std::vector< vertex_t * > elem_vs( vs.size() );
    // transform the list of vertices to mesh ids
    std::transform(
      vs.begin(),
      vs.end(),
      elem_vs.begin(),
      [&](auto v) { return vertices[ vertex_mid_to_lid.at(v) ]; }
    );
    // create the face
    auto f = mesh.create_face( elem_vs );
    faces.emplace_back( f );
  }

  //----------------------------------------------------------------------------
  // create the cells
  //----------------------------------------------------------------------------

  // create the cells
  for(auto & cm: cell_lid_to_mid) {
    // get the list of faces
    auto fs =
      mesh_def.entities( cell_t::dimension, face_t::dimension, cm.second );
    // create a list of face pointers
    std::vector< face_t * > elem_fs( fs.size() );
    // transform the list  mesh ids to face pointers
    std::transform(
      fs.begin(),
      fs.end(),
      elem_fs.begin(),
      [&](auto f) { return faces[ face_mid_to_lid.at(f) ]; }
    );
    // create the cell
    auto c = mesh.create_cell( elem_fs );
  }
}

////////////////////////////////////////////////////////////////////////////////
/// \brief Helper function to create the subspaces
///
/// \remarks This is the 1D version
////////////////////////////////////////////////////////////////////////////////
template<
  typename MESH_DEFINITION,
  typename MESH_TYPE,
  bool Enabled = ( std::decay_t<MESH_DEFINITION>::dimension() == 1 ),
  typename std::enable_if_t< Enabled >** = nullptr
>
void create_subspaces( MESH_DEFINITION && mesh_def, MESH_TYPE && mesh )
{
  
  using mesh_t = typename std::decay_t< MESH_TYPE >;

  // Alias the index spaces type
	using index_spaces = typename mesh_t::index_spaces_t;
  using index_subspaces = typename mesh_t::index_subspaces_t;
	
	// get the type of storage
  using vertex_t = typename mesh_t::vertex_t;

  // get the context
  auto & context = flecsi::execution::context_t::instance();
  auto rank = context.color();
	// get the colorings
	const auto & cell_coloring = context.coloring(index_spaces::cells);
  // get the entity maps
  // - lid = local id - the id of the entity local to this processor
  // - mid = mesh id - the original id of the entity ( usually from file )
  const auto & cell_mid_to_lid =
 		context.reverse_index_map( index_spaces::cells );
	
	// storage for the unique set of vertices
	std::vector<vertex_t*> my_verts;

  // determine the unique list of ids
	const auto & cells = mesh.cells();

	auto add_ents = [&](auto && c) {
		auto cell_lid = cell_mid_to_lid.at( c.id );
		const auto & cell = cells[cell_lid];
		for ( auto v : mesh.vertices(cell) ) my_verts.push_back( v );
	};

  for(auto c : cell_coloring.exclusive) add_ents(c); 
  for(auto c : cell_coloring.shared) add_ents(c); 

	// sort and remove any duplicates
	std::sort( my_verts.begin(), my_verts.end() );
	ristra::utils::remove_duplicates( my_verts );

	// add them to the index space
	auto & vert_subspace =
	 	mesh.template get_index_subspace< index_subspaces::overlapping_vertices >();
	for ( auto v : my_verts )
 		vert_subspace.push_back( v->template global_id<0>() ); 
}

////////////////////////////////////////////////////////////////////////////////
/// \brief Helper function to create the subspaces
///
/// \remarks This is the 2D version
////////////////////////////////////////////////////////////////////////////////
template<
  typename MESH_DEFINITION,
  typename MESH_TYPE,
  bool Enabled = ( std::decay_t<MESH_DEFINITION>::dimension() == 2 ),
  typename = std::enable_if_t< Enabled >
>
void create_subspaces( MESH_DEFINITION && mesh_def, MESH_TYPE && mesh )
{

  using mesh_t = typename std::decay_t< MESH_TYPE >;

  // Alias the index spaces type
  using index_spaces = typename mesh_t::index_spaces_t;
  using index_subspaces = typename mesh_t::index_subspaces_t;

  // get the type of storage
  using vertex_t = typename mesh_t::vertex_t;
  using edge_t = typename mesh_t::edge_t;

  // get the context
  auto & context = flecsi::execution::context_t::instance();
  auto rank = context.color();
  // get the colorings
  const auto & cell_coloring = context.coloring(index_spaces::cells);
  // get the entity maps
  // - lid = local id - the id of the entity local to this processor
  // - mid = mesh id - the original id of the entity ( usually from file )
  const auto & cell_mid_to_lid =
    context.reverse_index_map( index_spaces::cells );

  // storage for the unique set of vertices and edges
  std::vector<vertex_t*> my_verts;
  std::vector<edge_t*> my_edges;

  // determine the unique list of ids
  const auto & cells = mesh.cells();

  auto add_ents = [&](auto && c) {
    auto cell_lid = cell_mid_to_lid.at( c.id );
    const auto & cell = cells[cell_lid];
    for ( auto v : mesh.vertices(cell) ) my_verts.push_back( v );
    for ( auto e : mesh.edges(cell) ) my_edges.push_back( e );
  };

  for(auto c : cell_coloring.exclusive) add_ents(c);
  for(auto c : cell_coloring.shared) add_ents(c);

  // sort and remove any duplicates
  std::sort( my_verts.begin(), my_verts.end() );
  std::sort( my_edges.begin(), my_edges.end() );
  ristra::utils::remove_duplicates( my_verts );
  ristra::utils::remove_duplicates( my_edges );

  // add them to the index space
  auto & vert_subspace =
    mesh.template get_index_subspace< index_subspaces::overlapping_vertices >();
  for ( auto v : my_verts )
    vert_subspace.push_back( v->template global_id<0>() );

  auto & edge_subspace =
    mesh.template get_index_subspace< index_subspaces::overlapping_edges >();
  for ( auto e : my_edges )
    edge_subspace.push_back( e->template global_id<0>() );
}

////////////////////////////////////////////////////////////////////////////////
/// \brief Helper function to create the subspaces
///
/// \remarks This is the 3D version
////////////////////////////////////////////////////////////////////////////////
template<
  typename MESH_DEFINITION,
  typename MESH_TYPE,
  bool Enabled = ( std::decay_t<MESH_DEFINITION>::dimension() == 3 ),
  typename std::enable_if_t< Enabled >* = nullptr
>
void create_subspaces( MESH_DEFINITION && mesh_def, MESH_TYPE && mesh )
{

  using mesh_t = typename std::decay_t< MESH_TYPE >;

  // Alias the index spaces type
  using index_spaces = typename mesh_t::index_spaces_t;
  using index_subspaces = typename mesh_t::index_subspaces_t;

  // get the type of storage
  using vertex_t = typename mesh_t::vertex_t;
  using edge_t = typename mesh_t::edge_t;
  using face_t = typename mesh_t::face_t;

  // get the context
  auto & context = flecsi::execution::context_t::instance();
  auto rank = context.color();
  // get the colorings
  const auto & cell_coloring = context.coloring(index_spaces::cells);
  // get the entity maps
  // - lid = local id - the id of the entity local to this processor
  // - mid = mesh id - the original id of the entity ( usually from file )
  const auto & cell_mid_to_lid =
    context.reverse_index_map( index_spaces::cells );

  // storage for the unique set of vertices and edges
  std::vector<vertex_t*> my_verts;
  std::vector<edge_t*> my_edges;
  std::vector<face_t*> my_faces;

  // determine the unique list of ids
  const auto & cells = mesh.cells();

  auto add_ents = [&](auto && c) {
    auto cell_lid = cell_mid_to_lid.at( c.id );
    const auto & cell = cells[cell_lid];
    for ( auto v : mesh.vertices(cell) ) my_verts.push_back( v );
    for ( auto e : mesh.edges(cell) ) my_edges.push_back( e );
    for ( auto f : mesh.faces(cell) ) my_faces.push_back( f );
  };

  for(auto c : cell_coloring.exclusive) add_ents(c);
  for(auto c : cell_coloring.shared) add_ents(c);

  // sort and remove any duplicates
  std::sort( my_verts.begin(), my_verts.end() );
  std::sort( my_edges.begin(), my_edges.end() );
  std::sort( my_faces.begin(), my_faces.end() );
  ristra::utils::remove_duplicates( my_verts );
  ristra::utils::remove_duplicates( my_edges );
  ristra::utils::remove_duplicates( my_faces );

  // add them to the index space
  auto & vert_subspace =
    mesh.template get_index_subspace< index_subspaces::overlapping_vertices >();
  for ( auto v : my_verts )
    vert_subspace.push_back( v->template global_id<0>() );

  auto & edge_subspace =
    mesh.template get_index_subspace< index_subspaces::overlapping_edges >();
  for ( auto e : my_edges )
    edge_subspace.push_back( e->template global_id<0>() );

  auto & face_subspace =
    mesh.template get_index_subspace< index_subspaces::overlapping_faces >();
  for ( auto f : my_faces )
    face_subspace.push_back( f->template global_id<0>() );
}


////////////////////////////////////////////////////////////////////////////////
/// \brief Helper to make corners
////////////////////////////////////////////////////////////////////////////////
template<
  typename MESH_DEFINITION,
  std::enable_if_t< std::decay_t<MESH_DEFINITION>::dimension() == 1 >**
    = nullptr
>
auto make_corners( const MESH_DEFINITION & mesh_def )
{
  // not sure why this needs to be decayed
  using mesh_definition_t = std::decay_t<MESH_DEFINITION>;
  using connectivity_t = typename mesh_definition_t::connectivity_t;

  // get the number of dimensions
  constexpr auto num_dims = mesh_definition_t::dimension();

  // get the connectivity from the cells to the vertices.  there is a
  // corner per cell, per vertex
  const auto & cells_to_vertices = mesh_def.entities(num_dims, 0);
  auto num_cells = cells_to_vertices.size();
  auto num_verts = mesh_def.num_entities(0);

  // count corners
  size_t num_corners = 0;
  for ( const auto & verts : cells_to_vertices )
    num_corners += verts.size();

  // create storage
  std::map<size_t, connectivity_t> entities_to_corners;
  std::map<size_t, connectivity_t> corners_to_entities;

  // create entries for the connectivities we care about
  auto & cells_to_corners = entities_to_corners[num_dims];
  auto & corners_to_verts = corners_to_entities[0];
  auto & corners_to_cells = corners_to_entities[num_dims];

  // resize the underlying storage up front
  cells_to_corners.resize( num_cells );
  corners_to_verts.resize( num_corners );
  corners_to_cells.resize( num_corners );

  // some temporary storage
  std::vector< size_t > corner_ids;
  std::map< size_t, size_t > verts_to_corners;

  for ( size_t cell_id=0, corner_id=0; cell_id<num_cells; ++cell_id )
  {

    //-------------------------------------------------------------------------
    // First assign a corner to each cell vertex

    // clear any temporary storage
    verts_to_corners.clear();
    corner_ids.clear();

    // get the list of cell vertices
    const auto & verts = cells_to_vertices.at(cell_id);
    corner_ids.reserve( verts.size() );

    // loop over each vertex, assigning corner ids
    for ( auto vertex_id : verts ) {
      // keep track of this cells corners
      corner_ids.emplace_back( corner_id );
      // store all the connectivity
      verts_to_corners.emplace( vertex_id, corner_id );
      corners_to_cells[corner_id].emplace_back( cell_id );
      corners_to_verts[corner_id].emplace_back( vertex_id );
      // bump the corner counter
      ++corner_id;
    }

    // store the cell to corner connectivity
    cells_to_corners[cell_id] = corner_ids;

  }

  return std::make_pair( entities_to_corners, corners_to_entities );

}

////////////////////////////////////////////////////////////////////////////////
/// \brief Helper to make corners
////////////////////////////////////////////////////////////////////////////////
template<
  typename MESH_DEFINITION,
  typename = std::enable_if_t<
    std::decay_t<MESH_DEFINITION>::dimension() == 2
  >
>
auto make_corners( const MESH_DEFINITION & mesh_def )
{
  // not sure why this needs to be decayed
  using mesh_definition_t = std::decay_t<MESH_DEFINITION>;
  using connectivity_t = typename mesh_definition_t::connectivity_t;

  // get the number of dimensions
  constexpr auto num_dims = mesh_definition_t::dimension();

  // get the connectvitiy from the cells to the vertices.  there is a
  // corner per cell, per vertex
  const auto & cells_to_vertices = mesh_def.entities(num_dims, 0);
  const auto & cells_to_edges = mesh_def.entities(num_dims, 1);
  const auto & edges_to_vertices = mesh_def.entities(1, 0);
  auto num_cells = cells_to_vertices.size();
  auto num_verts = mesh_def.num_entities(0);

  // count corners
  size_t num_corners = 0;
  for ( const auto & verts : cells_to_vertices )
    num_corners += verts.size();

  // create storage
  std::map<size_t, connectivity_t> entities_to_corners;
  std::map<size_t, connectivity_t> corners_to_entities;

  // create entries for the connectivities we care about
  auto & cells_to_corners = entities_to_corners[num_dims];
  auto & corners_to_verts = corners_to_entities[0];
  auto & corners_to_edges = corners_to_entities[1];
  auto & corners_to_cells = corners_to_entities[num_dims];

  // resize the underlying storage up front
  cells_to_corners.resize( num_cells );
  corners_to_verts.resize( num_corners );
  corners_to_edges.resize( num_corners );
  corners_to_cells.resize( num_corners );

  // some temporary storage
  std::vector< size_t > corner_ids;
  std::map< size_t, size_t > verts_to_corners;

  for ( size_t cell_id=0, corner_id=0; cell_id<num_cells; ++cell_id )
  {

    //-------------------------------------------------------------------------
    // First assign a corner to each cell vertex

    // clear any temporary storage
    verts_to_corners.clear();
    corner_ids.clear();

    // get the list of cell vertices
    const auto & verts = cells_to_vertices.at(cell_id);
    corner_ids.reserve( verts.size() );

    // loop over each vertex, assigning corner ids
    for ( auto vertex_id : verts ) {
      // keep track of this cells corners
      corner_ids.emplace_back( corner_id );
      // store all the connectivity
      verts_to_corners.emplace( vertex_id, corner_id );
      corners_to_cells[corner_id].emplace_back( cell_id );
      corners_to_verts[corner_id].emplace_back( vertex_id );
      // bump the corner counter
      ++corner_id;
    }

    //-------------------------------------------------------------------------
    // Then assign a corner to each cell edge

    // get the list of edges
    const auto & edges = cells_to_edges.at(cell_id);

    // now loop over edges
    for ( auto edge_id : edges ) {
      // get all the edges attahced to this vertex
      const auto & vs = edges_to_vertices.at( edge_id );
      assert( vs.size() == 2 );
      // look into the temporary vertex to corner mapping
      // to figure out which corner this edge connects to
      auto c1 = verts_to_corners.at(vs.front());
      auto c2 = verts_to_corners.at(vs.back());
      // store the connections
      corners_to_edges[c1].emplace_back( edge_id );
      corners_to_edges[c2].emplace_back( edge_id );
    }

    // store the cell to corner connectivity
    cells_to_corners[cell_id] = corner_ids;

  }

  return std::make_pair( entities_to_corners, corners_to_entities );

}

////////////////////////////////////////////////////////////////////////////////
/// \brief Helper to make corners
////////////////////////////////////////////////////////////////////////////////
template<
  typename MESH_DEFINITION,
  std::enable_if_t< std::decay_t<MESH_DEFINITION>::dimension() == 3 >*
    = nullptr
>
auto make_corners( const MESH_DEFINITION & mesh_def )
{
  // not sure why this needs to be decayed
  using mesh_definition_t = std::decay_t<MESH_DEFINITION>;
  using connectivity_t = typename mesh_definition_t::connectivity_t;

  // get the number of dimensions
  constexpr auto num_dims = mesh_definition_t::dimension();

  // get the connectvitiy from the cells to the vertices.  there is a
  // corner per cell, per vertex
  const auto & cells_to_vertices = mesh_def.entities(num_dims, 0);
  const auto & cells_to_edges = mesh_def.entities(num_dims, 1);
  const auto & cells_to_faces = mesh_def.entities(num_dims, 2);
  const auto & edges_to_vertices = mesh_def.entities(1, 0);
  const auto & faces_to_vertices = mesh_def.entities(2, 0);
  auto num_cells = cells_to_vertices.size();
  auto num_verts = mesh_def.num_entities(0);

  // count corners
  size_t num_corners = 0;
  for ( const auto & verts : cells_to_vertices )
    num_corners += verts.size();

  // create storage
  std::map<size_t, connectivity_t> entities_to_corners;
  std::map<size_t, connectivity_t> corners_to_entities;

  // create entries for the connectivities we care about
  auto & cells_to_corners = entities_to_corners[num_dims];
  auto & corners_to_verts = corners_to_entities[0];
  auto & corners_to_edges = corners_to_entities[1];
  auto & corners_to_faces = corners_to_entities[2];
  auto & corners_to_cells = corners_to_entities[num_dims];

  // resize the underlying storage up front
  cells_to_corners.resize( num_cells );
  corners_to_verts.resize( num_corners );
  corners_to_edges.resize( num_corners );
  corners_to_faces.resize( num_corners );
  corners_to_cells.resize( num_corners );

  // some temporary storage
  std::vector< size_t > corner_ids;
  std::map< size_t, size_t > verts_to_corners;

  for ( size_t cell_id=0, corner_id=0; cell_id<num_cells; ++cell_id )
  {

    //-------------------------------------------------------------------------
    // First assign a corner to each cell vertex

    // clear any temporary storage
    verts_to_corners.clear();
    corner_ids.clear();

    // get the list of cell vertices
    const auto & verts = cells_to_vertices[cell_id];
    corner_ids.reserve( verts.size() );

    // loop over each vertex, assigning corner ids
    for ( auto vertex_id : verts ) {
      // keep track of this cells corners
      corner_ids.emplace_back( corner_id );
      // store all the connectivity
      verts_to_corners.emplace( vertex_id, corner_id );
      corners_to_cells[corner_id].emplace_back( cell_id );
      corners_to_verts[corner_id].emplace_back( vertex_id );
      // bump the corner counter
      ++corner_id;
    }

    //-------------------------------------------------------------------------
    // Then assign a corner to each cell edge

    // get the list of edges
    const auto & edges = cells_to_edges.at(cell_id);

    // now loop over edges
    for ( auto edge_id : edges ) {
      // get all the edges attahced to this vertex
      const auto & vs = edges_to_vertices.at( edge_id );
      assert( vs.size() == 2 );
      // look into the temporary vertex to corner mapping
      // to figure out which corner this edge connects to
      auto c1 = verts_to_corners.at(vs.front());
      auto c2 = verts_to_corners.at(vs.back());
      // store the connections
      corners_to_edges[c1].emplace_back( edge_id );
      corners_to_edges[c2].emplace_back( edge_id );
    }

    //-------------------------------------------------------------------------
    // Then assign a corner to each cell face

    // get the list of faces
    const auto & faces = cells_to_faces.at(cell_id);

    // now loop over edges
    for ( auto face_id : faces ) {
      // get all the edges attahced to this vertex
      const auto & vs = faces_to_vertices.at( face_id );
      // look into the temporary vertex to corner mapping
      // to figure out which corner this edge connects to
      for ( auto v : vs ) {
        auto c = verts_to_corners[v];
        // store the connections
        corners_to_faces[c].emplace_back( face_id );
      }
    }

    // store the cell to corner connectivity
    cells_to_corners[cell_id] = corner_ids;

  }


  return std::make_pair( entities_to_corners, corners_to_entities );

}


////////////////////////////////////////////////////////////////////////////////
/// \brief Helper to make wedges
////////////////////////////////////////////////////////////////////////////////
template<
  typename MESH_DEFINITION,
  typename = std::enable_if_t<
    std::decay_t<MESH_DEFINITION>::dimension() == 2
  >
>
auto make_wedges( const MESH_DEFINITION & mesh_def )
{

  // not sure why this needs to be decayed
  using mesh_definition_t = std::decay_t<MESH_DEFINITION>;
  using connectivity_t = typename mesh_definition_t::connectivity_t;

  // get the number of dimensions
  constexpr auto num_dims = mesh_definition_t::dimension();

  // get the connectvitiy from the cells to the vertices.  there is a
  // wedge per cell, per vertex
  const auto & cells_to_verts = mesh_def.entities(num_dims, 0);
  const auto & cells_to_edges = mesh_def.entities(num_dims, 1);
  const auto & edges_to_verts = mesh_def.entities(1, 0);

  auto num_verts = mesh_def.num_entities(0);
  auto num_cells = mesh_def.num_entities(num_dims);

  // count wedges
  size_t num_wedges = 0;
  for ( const auto & edges : cells_to_edges )
    num_wedges += 2*edges.size();

  // create storage
  std::map<size_t, connectivity_t> entities_to_wedges;
  std::map<size_t, connectivity_t> wedges_to_entities;

  // create entries for the connectivities we care about
  auto & cells_to_wedges = entities_to_wedges[num_dims];
  auto & wedges_to_verts = wedges_to_entities[0];
  auto & wedges_to_edges = wedges_to_entities[1];
  auto & wedges_to_cells = wedges_to_entities[num_dims];

  // resize the underlying storage up front
  cells_to_wedges.resize( num_cells );
  wedges_to_verts.resize( num_wedges );
  wedges_to_edges.resize( num_wedges );
  wedges_to_cells.resize( num_wedges );

  // now make them
  std::vector< size_t > wedge_ids;

  for ( size_t cell_id=0, wedge_id=0; cell_id<num_cells; ++cell_id )
  {
    //-------------------------------------------------------------------------
    // Create a predicate function to find edges given two vertices

    // get the edges and vertices connected to this cell
    const auto & edges = cells_to_edges.at(cell_id);
    const auto & verts = cells_to_verts.at(cell_id);

    //! create a temporary lambda function for searching for edges
    //! \param[in] pa,pb  the point indexes of the edge to match
    //! \return the edge id for that particular point pair
    auto _find_edge = [&]( const auto & pa, const auto & pb  )
    {
      auto edge = std::find_if(
        edges.begin(), edges.end(),
        [&]( const auto & e )
        {
          auto verts = edges_to_verts.at(e);
          assert( verts.size() == 2 && "should be two vertices per edge" );
          return ( (verts[0] == pa && verts[1] == pb) ||
                   (verts[0] == pb && verts[1] == pa) );
        }
      );
      assert( edge != edges.end() && "should have found an edge");
      return edge;
    };

    //-------------------------------------------------------------------------
    // Now loop over each vertex-pair forming an edge and assign wedges


    // create some storage for the list of cell wedge ids
    wedge_ids.clear();
    wedge_ids.reserve( 2*edges.size() );

    // find the first edge that goes from the last vertex to the first
    auto edge0 = _find_edge( verts.front(), verts.back() );

    // loop over the vertices in pairs
    for (
        auto v1=verts.begin(), v0 = std::prev(verts.end());
        v1!=verts.end();
        ++v1
    ) {

      // get the next vertex, if it goes off the end of the array, then
      // make it start over
      auto v2 = std::next(v1);
      if ( v2==verts.end() ) v2 = verts.begin();

      // then find the next edge
      auto edge1 = _find_edge( *v1, *v2 );

      // there are two wedges attached to this vertex.  set the
      // connectivity for both
      wedge_ids.emplace_back( wedge_id );
      wedges_to_cells[wedge_id].emplace_back( cell_id );
      wedges_to_edges[wedge_id].emplace_back( *edge1 );
      wedges_to_verts[wedge_id].emplace_back( *v1 );
      ++wedge_id;

      wedge_ids.emplace_back( wedge_id );
      wedges_to_cells[wedge_id].emplace_back( cell_id );
      wedges_to_edges[wedge_id].emplace_back( *edge0 );
      wedges_to_verts[wedge_id].emplace_back( *v1 );
      ++wedge_id;

      // update the old vertex and edge (saves having to find it again)
      v0 = v1;
      edge0 = edge1;
    } // verts

    // set the wedge connectivity for this cell
    cells_to_wedges[cell_id] = wedge_ids;

  } // cells

  return std::make_pair( entities_to_wedges, wedges_to_entities );

}


////////////////////////////////////////////////////////////////////////////////
/// \brief Helper to make wedges
////////////////////////////////////////////////////////////////////////////////
template<
  typename MESH_DEFINITION,
  std::enable_if_t< std::decay_t<MESH_DEFINITION>::dimension() == 3 >*
    = nullptr
>
auto make_wedges( const MESH_DEFINITION & mesh_def )
{

  // not sure why this needs to be decayed
  using mesh_definition_t = std::decay_t<MESH_DEFINITION>;
  using connectivity_t = typename mesh_definition_t::connectivity_t;

  // get the number of dimensions
  constexpr auto num_dims = mesh_definition_t::dimension();

  // get the connectvitiy from the cells to the vertices.  there is a
  // wedge per cell, per vertex
  const auto & cells_to_verts = mesh_def.entities(num_dims, 0);
  const auto & cells_to_edges = mesh_def.entities(num_dims, 1);
  const auto & cells_to_faces = mesh_def.entities(num_dims, 2);
  const auto & faces_to_verts = mesh_def.entities(2, 0);
  const auto & faces_to_edges = mesh_def.entities(2, 1);
  const auto & faces_to_cells = mesh_def.entities(2, 3);
  const auto & edges_to_verts = mesh_def.entities(1, 0);

  auto num_verts = mesh_def.num_entities(0);
  auto num_cells = mesh_def.num_entities(num_dims);

  // count wedges
  size_t num_wedges = 0;
  for ( const auto & faces : cells_to_faces )
    for ( auto f : faces ) {
      const auto & edges = faces_to_edges.at(f);
      num_wedges += 2*edges.size();
    }

  // create storage
  std::map<size_t, connectivity_t> entities_to_wedges;
  std::map<size_t, connectivity_t> wedges_to_entities;

  // create entries for the connectivities we care about
  auto & cells_to_wedges = entities_to_wedges[num_dims];
  auto & wedges_to_verts = wedges_to_entities[0];
  auto & wedges_to_edges = wedges_to_entities[1];
  auto & wedges_to_faces = wedges_to_entities[2];
  auto & wedges_to_cells = wedges_to_entities[num_dims];

  // resize the underlying storage up front
  cells_to_wedges.resize( num_cells );
  wedges_to_verts.resize( num_wedges );
  wedges_to_edges.resize( num_wedges );
  wedges_to_faces.resize( num_wedges );
  wedges_to_cells.resize( num_wedges );

  // now make them
  std::vector< size_t > wedge_ids;

  for ( size_t cell_id=0, wedge_id=0; cell_id<num_cells; ++cell_id )
  {
    //-------------------------------------------------------------------------
    // Create a predicate function to find edges given two vertices

    // get the edges and vertices connected to this cell
    const auto & cell_faces = cells_to_faces.at(cell_id);
    const auto & cell_edges = cells_to_edges.at(cell_id);

    //-------------------------------------------------------------------------
    // Now loop over each vertex-pair forming an edge and assign wedges


    // create some storage for the list of cell wedge ids
    wedge_ids.clear();
    // harder to estimate the size here, so dont bother.  After a few
    // iterations sufficient size will be allocated
    // wedge_ids.reserve( 2*edges.size() );

    for ( auto face_id : cell_faces ) {

      // copy the vertices/faces of this face
      auto face_verts = faces_to_verts.at(face_id);
      const auto & face_edges = faces_to_edges.at(face_id);

      // check if this cell owns this face, if it doesnt, rotate the
      // vertices
      const auto & face_cells = faces_to_cells.at(face_id);
      if ( face_cells.front() != cell_id )
        std::reverse( face_verts.begin(), face_verts.end() );


      //! create a temporary lambda function for searching for edges
      //! \param[in] pa,pb  the point indexes of the edge to match
      //! \return the edge id for that particular point pair
      auto _find_edge = [&]( const auto & pa, const auto & pb  )
      {
        auto edge = std::find_if(
          face_edges.begin(), face_edges.end(),
          [&]( const auto & e )
          {
            auto verts = edges_to_verts.at(e);
            assert( verts.size() == 2 && "should be two vertices per edge" );
            return ( (verts[0] == pa && verts[1] == pb) ||
                    (verts[0] == pb && verts[1] == pa) );
          }
        );
        assert( edge != face_edges.end() && "should have found an edge");
        return edge;
      };



      // find the first edge that goes from the last vertex to the first
      auto edge0 = _find_edge( face_verts.front(), face_verts.back() );

      // loop over the vertices in pairs
      for (
          auto v1=face_verts.begin(), v0 = std::prev(face_verts.end());
          v1!=face_verts.end();
          ++v1
      ) {

        // get the next vertex, if it goes off the end of the array, then
        // make it start over
        auto v2 = std::next(v1);
        if ( v2==face_verts.end() ) v2 = face_verts.begin();

        // then find the next edge
        auto edge1 = _find_edge( *v1, *v2 );

        // there are two wedges attached to this vertex.  set the
        // connectivity for both
        //
        // the first point, this is the right (even) one
        wedge_ids.emplace_back( wedge_id );
        wedges_to_cells[wedge_id].emplace_back( cell_id );
        wedges_to_faces[wedge_id].emplace_back( face_id );
        wedges_to_edges[wedge_id].emplace_back( *edge0 );
        wedges_to_verts[wedge_id].emplace_back( *v1 );
        ++wedge_id;

        // for the next point, this one is the left (odd) one
        wedge_ids.emplace_back( wedge_id );
        wedges_to_cells[wedge_id].emplace_back( cell_id );
        wedges_to_faces[wedge_id].emplace_back( face_id );
        wedges_to_edges[wedge_id].emplace_back( *edge1 );
        wedges_to_verts[wedge_id].emplace_back( *v1 );
        ++wedge_id;

        // update the old vertex and edge (saves having to find it again)
        v0 = v1;
        edge0 = edge1;
      } // verts

    } // faces

    // set the wedge connectivity for this cell
    cells_to_wedges[cell_id] = wedge_ids;

  } // cells

  return std::make_pair( entities_to_wedges, wedges_to_entities );

}


////////////////////////////////////////////////////////////////////////////////
/// \brief the main cell coloring driver
////////////////////////////////////////////////////////////////////////////////
void partition_mesh( utils::char_array_t filename )
{
  // set some compile time constants
  constexpr auto num_dims = burton_mesh_t::num_dimensions;
  constexpr auto num_domains = burton_mesh_t::num_domains;
  constexpr auto cell_dim = num_dims;
  constexpr auto thru_dim = 0;

  // make some type aliases
  using real_t = burton_mesh_t::real_t;
  using size_t = burton_mesh_t::size_t;
  using exodus_definition_t = flecsi_sp::io::exodus_definition__<num_dims, real_t>;
  using entity_info_t = flecsi::coloring::entity_info_t;
  using vertex_t = burton_mesh_t::vertex_t;
  using edge_t = burton_mesh_t::edge_t;
  using face_t = burton_mesh_t::face_t;
  using cell_t = burton_mesh_t::cell_t;
  using corner_t = burton_mesh_t::corner_t;
  using wedge_t = burton_mesh_t::wedge_t;

  // load the mesh
  auto filename_string = filename.str();
  exodus_definition_t mesh_def( filename_string );

  // Create a communicator instance to get neighbor information.
  auto communicator = std::make_unique<flecsi::coloring::mpi_communicator_t>();
  auto comm_size = communicator->size();
  auto rank = communicator->rank();


  // create a vector of colorings and color info for each dimensional entity
  std::map< size_t, std::map< size_t, flecsi::coloring::index_coloring_t > >
    entities;
  std::map< size_t, std::map< size_t,  flecsi::coloring::coloring_info_t > >
    entity_color_info;

  //----------------------------------------------------------------------------
  // Cell Coloring
  //----------------------------------------------------------------------------

  // Cells index coloring.
  auto & cells = entities[0][ num_dims ];
  auto & cell_color_info = entity_color_info[0][ num_dims ];

  // Create the dCRS representation for the distributed colorer.
  // This essentialy makes the graph of the dual mesh.
  auto dcrs = flecsi::coloring::make_dcrs(mesh_def);

  // Create a colorer instance to generate the primary coloring.
  auto colorer = std::make_unique<flecsi::coloring::parmetis_colorer_t>();

  // Create the primary coloring.
  cells.primary = colorer->color(dcrs);

  //----------------------------------------------------------------------------
  // Cell Closure.  However many layers of ghost cells are needed are found
  // here.
  //----------------------------------------------------------------------------

  // Compute the dependency closure of the primary cell coloring
  // through vertex intersections (specified by last argument "1").
  // To specify edge or face intersections, use 2 (edges) or 3 (faces).
  auto cells_plus_halo =
    flecsi::topology::entity_neighbors<cell_dim, cell_dim, thru_dim>(
      mesh_def, cells.primary
    );

  // Subtracting out the initial set leaves just the nearest
  // neighbors. This is similar to the image of the adjacency
  // graph of the initial indices.
  auto halo_cells =
    flecsi::utils::set_difference(cells_plus_halo, cells.primary);

  //----------------------------------------------------------------------------
  // Find one more layer of ghost cells now, these are needed to get some corner
  // cases right.
  //----------------------------------------------------------------------------

  // We can iteratively add halos of nearest neighbors, e.g.,
  // here we add the next nearest neighbors. For most mesh types
  // we actually need information about the ownership of these indices
  // so that we can deterministically assign rank ownership to vertices.
  auto halo_neightbors =
    flecsi::topology::entity_neighbors<cell_dim, cell_dim, thru_dim>(
      mesh_def, halo_cells
    );

  // Subtracting out the closure leaves just the
  // next nearest neighbors.
  auto second_halo_cells =
    flecsi::utils::set_difference(halo_neightbors, cells_plus_halo);

  // The union of the nearest and next-nearest neighbors gives us all
  // of the cells that might reference a vertex that we need.
  auto two_halo_cells =
    flecsi::utils::set_union(halo_cells, second_halo_cells);

  //----------------------------------------------------------------------------
  // Find exclusive, shared, and ghost cells..
  //----------------------------------------------------------------------------

  // Get the rank and offset information for our nearest neighbor
  // dependencies. This also gives information about the ranks
  // that access our shared cells.
  auto cell_nn_info =
    communicator->get_primary_info(cells.primary, halo_cells);

  // Create a map version of the local info for lookups below.
  std::unordered_map<size_t, size_t> primary_indices_map;
  {
    size_t offset(0);
    for(auto i: cells.primary)
      primary_indices_map[offset++] = i;
  } // scope

  // Populate exclusive and shared cell information.
  {
    size_t offset(0);
    for(auto i: std::get<0>(cell_nn_info)) {
      // get the entity info
      auto entry =
        entity_info_t(primary_indices_map.at(offset), rank, offset, i);
      // if it belongs to other colors, its a shared cell
      if(i.size()) {
        cells.shared.insert(entry);
        // Collect all colors with whom we require communication
        // to send shared information.
        cell_color_info.shared_users =
          flecsi::utils::set_union(cell_color_info.shared_users, i);
      }
      // otherwise, its an exclusive cell
      else
        cells.exclusive.insert(entry);
      // increment counter
      offset++;
    } // for
  } // scope

  // Populate ghost cell information.
  for(auto i: std::get<1>(cell_nn_info)) {
    cells.ghost.insert(i);
    // Collect all colors with whom we require communication
    // to receive ghost information.
    cell_color_info.ghost_owners.insert(i.rank);
  }

  // store the sizes of each set
  cell_color_info.exclusive = cells.exclusive.size();
  cell_color_info.shared = cells.shared.size();
  cell_color_info.ghost = cells.ghost.size();

  //----------------------------------------------------------------------------
  // Create some maps for easy lookups when determining the other dependent
  // closures.
  //----------------------------------------------------------------------------

  // Create a map version for lookups below.
  std::unordered_map<size_t, entity_info_t> shared_cells_map;
  for(auto i: cells.shared)
    shared_cells_map[i.id] = i;

  // Get the rank and offset information for all relevant neighbor
  // dependencies. This information will be necessary for determining
  // shared vertices.
  auto cell_all_info =
    communicator->get_primary_info(cells.primary, two_halo_cells);

  // Create a map version of the remote info for lookups below.
  std::unordered_map<size_t, entity_info_t> remote_info_map;
  for(auto i: std::get<1>(cell_all_info))
    remote_info_map[i.id] = i;

  // Get the intersection of our nearest neighbors with the nearest
  // neighbors of other ranks. This map of sets will only be populated
  // with intersections that are non-empty
  auto closure_intersection_map =
    communicator->get_intersection_info(halo_cells);

  //----------------------------------------------------------------------------
  // Identify exclusive, shared, and ghost for other entities
  //----------------------------------------------------------------------------

  for ( int i=0; i<num_dims; ++i ) {
    color_entity(
      communicator.get(),
      cells_plus_halo,
      remote_info_map,
      shared_cells_map,
      closure_intersection_map,
      mesh_def.entities(num_dims, i),
      mesh_def.entities(i, num_dims),
      entities[0][i],
      entity_color_info[0][i]
    );
  }

  //----------------------------------------------------------------------------
  // Identify exclusive, shared and ghost for corners and wedges
  //----------------------------------------------------------------------------

#ifdef FLECSI_SP_BURTON_MESH_EXTRAS

  auto corners = make_corners( mesh_def );
  const auto & cells_to_corners = corners.first[num_dims];
  const auto & corners_to_cells = corners.second[num_dims];

  color_entity(
    communicator.get(),
    cells_plus_halo,
    remote_info_map,
    shared_cells_map,
    closure_intersection_map,
    cells_to_corners,
    corners_to_cells,
    entities[ corner_t::domain ][ corner_t::dimension ],
    entity_color_info[ corner_t::domain ][ corner_t::dimension ]
  );

  const auto & corner_entities =
    entities.at( corner_t::domain ).at( corner_t::dimension );
  auto num_corners
    = corner_entities.exclusive.size()
    + corner_entities.shared.size()
    + corner_entities.ghost.size();

#if FLECSI_SP_BURTON_MESH_DIMENSION > 1
  auto wedges = make_wedges( mesh_def );
  const auto & cells_to_wedges = wedges.first[num_dims];
  const auto & wedges_to_cells = wedges.second[num_dims];

  color_entity(
    communicator.get(),
    cells_plus_halo,
    remote_info_map,
    shared_cells_map,
    closure_intersection_map,
    cells_to_wedges,
    wedges_to_cells,
    entities[ wedge_t::domain ][ wedge_t::dimension ],
    entity_color_info[ wedge_t::domain ][ wedge_t::dimension ]
  );

  const auto & wedge_entities =
    entities.at( wedge_t::domain ).at( wedge_t::dimension );
  auto num_wedges
    = wedge_entities.exclusive.size()
    + wedge_entities.shared.size()
    + wedge_entities.ghost.size();
#endif // DIMENSION > 1

#endif // FLECSI_SP_BURTON_MESH_EXTRAS

  //----------------------------------------------------------------------------
  // Add the results to the context
  //----------------------------------------------------------------------------

  // Alias the index spaces type
  using index_spaces = burton_mesh_t::index_spaces_t;

  // Get the context instance.
  auto & context = flecsi::execution::context_t::instance();

  // keep track of index spaces added
  std::vector<size_t> registered_index_spaces;

  // Gather the coloring info from all colors
  for ( int dom=0; dom<num_domains; ++dom ) {
    // skip empty slots
    if ( entities.count(dom) == 0 || entity_color_info.count(dom) == 0 )
      continue;
    for ( int dim=0; dim<num_dims+1; ++dim ) {
      // skip empty slots
      if ( entities.at(dom).count(dim) == 0 ||
           entity_color_info.at(dom).count(dim) == 0 )
        continue;
      auto coloring_info =
        communicator->gather_coloring_info(entity_color_info.at(dom).at(dim));
      auto index_space_id = index_spaces::entity_map[dom][dim];
      context.add_coloring(
        index_space_id,
        entities.at(dom).at(dim),
        coloring_info
      );
      // add index space to list
      registered_index_spaces.push_back( index_space_id );
    }
  }

  //----------------------------------------------------------------------------
  // add adjacency information
  //----------------------------------------------------------------------------

  std::vector< std::vector<size_t> > entity_ids(num_dims+1);

  // create a master list of all entities
  for ( int i=0; i<num_dims+1; ++i ) {

    const auto & these_entities = entities.at(0).at(i);
    auto & these_ids = entity_ids[i];

    // get the list of exclusive+shared+ghost ids
    concatenate_ids( these_entities, these_ids );
    auto num_entities = these_ids.size();

    // sort the entities ( this is needed for the search down below )
    // hoepefully it doesnt cause any problems
    std::sort( these_ids.begin(), these_ids.end() );
    auto last = std::unique( these_ids.begin(), these_ids.end() );
    if ( last != these_ids.end() )
      clog_error( "Duplicate ids in master lists" );

  }

  // loop over each dimension and determine the adjacency sizes
  for ( int from_dim = 0; from_dim<=num_dims; ++from_dim ) {

    // the master list of all entity ids
    const auto & from_ids = entity_ids[from_dim];

    for ( int to_dim = 0; to_dim<=num_dims; ++to_dim ) {

      // skip the case where both dimensions are the same
      if ( from_dim == to_dim ) continue;

      // the master list of all entity ids
      const auto & to_ids = entity_ids[to_dim];
      const auto to_ids_begin = to_ids.begin();
      const auto to_ids_end = to_ids.end();

      // populate the adjacency information
      flecsi::coloring::adjacency_info_t ai;
      ai.index_space =
        index_spaces::connectivity_map[ from_dim ][ to_dim ];
      ai.from_index_space = index_spaces::entity_map[0][ from_dim ];
      ai.to_index_space = index_spaces::entity_map[0][to_dim ];
      ai.color_sizes.resize(comm_size);

      // loop over all cells and count the number of adjacencies
      size_t cnt = 0;
      for ( auto c : from_ids ) {
        // get the attached sub entitites
        const auto & ids = mesh_def.entities(from_dim, to_dim, c);
        // we need to make sure they are in this colors master
        // list though
        for ( auto v : ids ) {
          auto it = std::lower_bound( to_ids_begin, to_ids_end, v );
          if ( it != to_ids_end && *it == v )
            cnt++;
        }
      }

      // gather the results
      ai.color_sizes = communicator->gather_sizes( cnt );

      // add the result to the context
      context.add_adjacency(ai);

    }
  }

#ifdef FLECSI_SP_BURTON_MESH_EXTRAS

  //--- CORNERS and WEDGES

  flecsi::coloring::adjacency_info_t ai;
  auto & adjacency_info = context.adjacency_info();

  auto gathered_corners = communicator->gather_sizes( num_corners );
#if FLECSI_SP_BURTON_MESH_DIMENSION > 1
  auto gathered_wedges = communicator->gather_sizes( num_wedges );
#endif

  // cell to corner
  // Same as vertex to cell connectivity
  ai.index_space = index_spaces::cells_to_corners;
  ai.from_index_space = index_spaces::entity_map[cell_t::domain][cell_t::dimension];
  ai.to_index_space = index_spaces::entity_map[corner_t::domain][corner_t::dimension];
  ai.color_sizes = gathered_corners;
  context.add_adjacency(ai);

#if FLECSI_SP_BURTON_MESH_DIMENSION > 2
  // face to corner
  ai.index_space = index_spaces::faces_to_corners;
  ai.from_index_space = index_spaces::entity_map[face_t::domain][face_t::dimension];
  ai.to_index_space = index_spaces::entity_map[corner_t::domain][corner_t::dimension];
  ai.color_sizes = gathered_wedges;
  for ( auto & i : ai.color_sizes ) i /= 2;
  context.add_adjacency(ai);
#endif

#if FLECSI_SP_BURTON_MESH_DIMENSION > 1
  // edge to corner
  // each edge goes to two corners, for every cell it touches
  ai.index_space = index_spaces::edges_to_corners;
  ai.from_index_space = index_spaces::entity_map[edge_t::domain][edge_t::dimension];
  ai.to_index_space = index_spaces::entity_map[corner_t::domain][corner_t::dimension];
  ai.color_sizes = gathered_wedges;
  if (num_dims==3) for ( auto & i : ai.color_sizes ) i /= 2;
  context.add_adjacency(ai);
<<<<<<< HEAD
#endif
=======
>>>>>>> 900ab565

  // vertex to corner
  // same as vertex to cell connectivity
  ai.index_space = index_spaces::vertices_to_corners;
  ai.from_index_space = index_spaces::entity_map[vertex_t::domain][vertex_t::dimension];
  ai.to_index_space = index_spaces::entity_map[corner_t::domain][corner_t::dimension];
  ai.color_sizes = gathered_corners;
  context.add_adjacency(ai);

  // corner to cell
  // each corner goes to one cell
  ai.index_space = index_spaces::corners_to_cells;
  ai.from_index_space = index_spaces::entity_map[corner_t::domain][corner_t::dimension];
  ai.to_index_space = index_spaces::entity_map[cell_t::domain][cell_t::dimension];
  ai.color_sizes = gathered_corners;
  context.add_adjacency(ai);

#if FLECSI_SP_BURTON_MESH_DIMENSION > 2
  // corner to face
  ai.index_space = index_spaces::corners_to_faces;
  ai.from_index_space = index_spaces::entity_map[corner_t::domain][corner_t::dimension];
  ai.to_index_space = index_spaces::entity_map[face_t::domain][face_t::dimension];
  ai.color_sizes = gathered_wedges;
  for ( auto & i : ai.color_sizes ) i /= 2;
  context.add_adjacency(ai);
#endif

#if FLECSI_SP_BURTON_MESH_DIMENSION > 1
  // corner to edges
  // twice as many corners connected to an edge as cells
  // FIXME
  ai.index_space = index_spaces::corners_to_edges;
  ai.from_index_space = index_spaces::entity_map[corner_t::domain][corner_t::dimension];
  ai.to_index_space = index_spaces::entity_map[edge_t::domain][edge_t::dimension];
  ai.color_sizes = gathered_wedges;
  if (num_dims==3) for ( auto & i : ai.color_sizes ) i /= 2;
  context.add_adjacency(ai);
#endif

  // corner to vertex
  // each corner goes to one vertex
  ai.index_space = index_spaces::corners_to_vertices;
  ai.from_index_space = index_spaces::entity_map[corner_t::domain][corner_t::dimension];
  ai.to_index_space = index_spaces::entity_map[vertex_t::domain][vertex_t::dimension];
  ai.color_sizes = gathered_corners;
  context.add_adjacency(ai);

#if FLECSI_SP_BURTON_MESH_DIMENSION > 1
  // cell to wedge
  // In 2d, 2 wedges per cell edge; 4 wedges per cell edge in 3d
  ai.index_space = index_spaces::cells_to_wedges;
  ai.from_index_space = index_spaces::entity_map[cell_t::domain][cell_t::dimension];
  ai.to_index_space = index_spaces::entity_map[wedge_t::domain][wedge_t::dimension];
  ai.color_sizes = gathered_wedges;
  context.add_adjacency(ai);

#if FLECSI_SP_BURTON_MESH_DIMENSION > 2
  // face to wedge
  ai.index_space = index_spaces::faces_to_wedges;
  ai.from_index_space = index_spaces::entity_map[face_t::domain][face_t::dimension];
  ai.to_index_space = index_spaces::entity_map[wedge_t::domain][wedge_t::dimension];
  ai.color_sizes = gathered_wedges;
  context.add_adjacency(ai);
#endif

  // edge to wedge
  ai.index_space = index_spaces::edges_to_wedges;
  ai.from_index_space = index_spaces::entity_map[edge_t::domain][edge_t::dimension];
  ai.to_index_space = index_spaces::entity_map[wedge_t::domain][wedge_t::dimension];
  ai.color_sizes = gathered_wedges;
  context.add_adjacency(ai);

  // vertex to wedge
  // For every edge connected to a vertex, there is one wedge in 2d, and two wedges in 3d.
  ai.index_space = index_spaces::vertices_to_wedges;
  ai.from_index_space = index_spaces::entity_map[vertex_t::domain][vertex_t::dimension];
  ai.to_index_space = index_spaces::entity_map[wedge_t::domain][wedge_t::dimension];
  ai.color_sizes = gathered_wedges;
  context.add_adjacency(ai);

  // wedge to cell
  // each wedge goes to one cell
  ai.index_space = index_spaces::wedges_to_cells;
  ai.from_index_space = index_spaces::entity_map[wedge_t::domain][wedge_t::dimension];
  ai.to_index_space = index_spaces::entity_map[cell_t::domain][cell_t::dimension];
  ai.color_sizes = gathered_wedges;
  context.add_adjacency(ai);

#if FLECSI_SP_BURTON_MESH_DIMENSION > 2
  // wedge to face
  // each wedge goes to once face
  ai.index_space = index_spaces::wedges_to_faces;
  ai.from_index_space = index_spaces::entity_map[wedge_t::domain][wedge_t::dimension];
  ai.to_index_space = index_spaces::entity_map[face_t::domain][face_t::dimension];
  ai.color_sizes = gathered_wedges;
  context.add_adjacency(ai);
#endif

  // wedge to edges
  // each wedge goes to one edge
  ai.index_space = index_spaces::wedges_to_edges;
  ai.from_index_space = index_spaces::entity_map[wedge_t::domain][wedge_t::dimension];
  ai.to_index_space = index_spaces::entity_map[edge_t::domain][edge_t::dimension];
  ai.color_sizes = gathered_wedges;
  context.add_adjacency(ai);

  // wedge to vertex
  // each wedge goes to one vertex
  ai.index_space = index_spaces::wedges_to_vertices;
  ai.from_index_space = index_spaces::entity_map[wedge_t::domain][wedge_t::dimension];
  ai.to_index_space = index_spaces::entity_map[vertex_t::domain][vertex_t::dimension];
  ai.color_sizes = gathered_wedges;
  context.add_adjacency(ai);

  // wedge to corner
  // each wedge goes to one corner
  ai.index_space = index_spaces::wedges_to_corners;
  ai.from_index_space = index_spaces::entity_map[wedge_t::domain][wedge_t::dimension];
  ai.to_index_space = index_spaces::entity_map[corner_t::domain][corner_t::dimension];
  ai.color_sizes = gathered_wedges;
  context.add_adjacency(ai);

  // corner to  wedge
  // eaceh corner goes to its contained wedges only
  ai.index_space = index_spaces::corners_to_wedges;
  ai.from_index_space = index_spaces::entity_map[corner_t::domain][corner_t::dimension];
  ai.to_index_space = index_spaces::entity_map[wedge_t::domain][wedge_t::dimension];
  ai.color_sizes = gathered_wedges;
  context.add_adjacency(ai);
#endif // DIMENSION > 1

#endif // FLECSI_SP_BURTON_MESH_EXTRAS

  //----------------------------------------------------------------------------
  // add index subspace mappings
  //----------------------------------------------------------------------------


  // the master list of all entity ids
  const auto & cell_entities = entities.at(0).at(num_dims);

  // loop over all dimensions, getting the list of ids that are
  // connected to owned cells
  for ( int to_dim = 0; to_dim<num_dims; ++to_dim ) {
    std::vector<size_t> ids;
    // get all exclusive and shared ids.
    for ( auto c : cell_entities.exclusive ) {
      const auto & ents = mesh_def.entities(num_dims, to_dim, c.id);
      ids.insert( ids.end(), ents.begin(), ents.end() );
    }
    for ( auto c : cell_entities.shared ) {
      const auto & ents = mesh_def.entities(num_dims, to_dim, c.id);
      ids.insert( ids.end(), ents.begin(), ents.end() );
    }
    // get number of unique entries
    std::sort( ids.begin(), ids.end() );
    auto last = std::unique( ids.begin(), ids.end() );
    auto count = std::distance( ids.begin(), last );
    // subspace id happens to be the same as the dim
    context.add_index_subspace(to_dim, count);
  }

  //----------------------------------------------------------------------------
  // add intermediate mappings
  //
  // These are needed so that entities that are implicitly created by
  // mesh.init<>() maintain consistent orderings that match the pre-computed
  // colorings.
  //----------------------------------------------------------------------------

  for ( int i=1; i<num_dims; ++i ) {
     // create a new map
    auto & entity_to_vertex_map =
      context.intermediate_map( /* dim */ i, /* dom */ 0 );
    auto & vertex_to_entity_map =
      context.reverse_intermediate_map( /* dim */ i, /* dom */ 0 );
    // loop over each entity id and get its list of vertices
    for ( auto e : entity_ids[i] ) {
      auto vs = mesh_def.entities( /* dimension */ i, /* domain */ 0, e );
      // sorted for comparison later
      std::sort( vs.begin(), vs.end() );
      // add all the mappings for this entity
      entity_to_vertex_map.emplace( e, vs );
      vertex_to_entity_map.emplace( vs, e );
    }
  }

#ifdef FLECSI_SP_BURTON_MESH_EXTRAS

  //--- CORNERS

  // concatenate exclusive shared and ghost
  auto corner_ids = concatenate_ids( corner_entities );

  // get the intermediate binding maps from the context
  auto & corners_to_entities =
    context.intermediate_binding_map( /* dim */ 0, /* dom */ 1 );
  auto & entities_to_corners =
    context.reverse_intermediate_binding_map( /* dim */ 0, /* dom */ 1 );

  // loop over each list of entities
  for ( auto c : corner_ids ) {
    // create a temporary list
    std::decay_t< decltype(corners_to_entities) >::mapped_type entity_list;
    // loop over all dimensions
    for ( int dim=0; dim<=num_dims; ++dim ) {
      // alias the corner to entity mapping
      const auto & corner_to_entities = corners.second[dim];
      const auto & entities = corner_to_entities.at(c);
      // resize storage
      entity_list.reserve( entity_list.size() + entities.size() );
      // add the entities to the list
      for ( auto e : entities )
        entity_list.emplace_back( /* dom */ 0, dim, e );
    }
    // sorted for comparison later
    std::sort( entity_list.begin(), entity_list.end() );
    // add all the mappings for this corner
    corners_to_entities.emplace( c, entity_list );
    entities_to_corners.emplace( entity_list, c );
  }

#if FLECSI_SP_BURTON_MESH_DIMENSION > 1
  //--- WEDGES

  // concatenate exclusive shared and ghost
  auto wedge_ids = concatenate_ids( wedge_entities );

  // get the intermediate binding maps from the context
  auto & wedges_to_entities =
    context.intermediate_binding_map( /* dim */ 1, /* dom */ 1 );
  auto & entities_to_wedges =
    context.reverse_intermediate_binding_map( /* dim */ 1, /* dom */ 1 );

  // loop over each list of entities
  for ( auto w : wedge_ids ) {
    // create a temporary list
    std::decay_t< decltype(wedges_to_entities) >::mapped_type entity_list;
    // loop over all dimensions
    for ( int dim=0; dim<=num_dims; ++dim ) {
      // alias the wedge to entity mapping
      const auto & wedge_to_entities = wedges.second[dim];
      const auto & entities = wedge_to_entities.at(w);
      // resize storage
      entity_list.reserve( entity_list.size() + entities.size() );
      // add the entities to the list
      for ( auto e : entities )
        entity_list.emplace_back( /* dom */ 0, dim, e );
    }
    // sorted for comparison later
    std::sort( entity_list.begin(), entity_list.end() );
    // add all the mappings for this corner
    wedges_to_entities.emplace( w, entity_list );
    entities_to_wedges.emplace( entity_list, w );
  }
#endif // DIMENSION > 1

#endif // FLECSI_SP_BURTON_MESH_EXTRAS


  //----------------------------------------------------------------------------
  // Allow sparse index spaces for any of the main index spaces
  //----------------------------------------------------------------------------

  for ( auto i : registered_index_spaces ) {
    flecsi::execution::context_t::sparse_index_space_info_t isi;
    isi.max_entries_per_index = 5;
    // figure out the maximum number of entities
    const auto & coloring = context.coloring( i );
    auto num_ents =
      coloring.exclusive.size() +
      coloring.shared.size() +
      coloring.ghost.size();

    // worst case scenario (not sure what we get by allocating all this)
    isi.exclusive_reserve = communicator->get_max_request_size(
	    isi.max_entries_per_index*num_ents);
    isi.index_space = i;
    context.set_sparse_index_space_info(isi);
  }

  //----------------------------------------------------------------------------
  // output the result
  //----------------------------------------------------------------------------

  // figure out this ranks file name
  auto basename = ristra::utils::basename( filename_string );
  auto output_prefix = ristra::utils::remove_extension( basename );
  auto output_filename = output_prefix + "-partition_rank" +
    ristra::utils::zero_padded(rank) + ".exo";

  // a lamda function to convert sets of entitiy_info_t's to vectors
  // of ids
  auto to_vec = [](const auto & list_in)
  {
    std::vector<size_t> list_out;
    list_out.reserve( list_in.size() );
    for ( auto & e : list_in )
      list_out.push_back( e.id );
    return list_out;
  };

  // get a reference to the vertices
  const auto & vertices = entities[0][0];

  // open the exodus file
  if ( rank == 0 )
    std::cout << "Writing mesh to: " << output_filename << std::endl;

  using std::make_pair;
  mesh_def.write(
    output_filename,
    {
      make_pair( "exclusive cells", to_vec(cells.exclusive) ),
      make_pair( "shared cells", to_vec(cells.shared) ),
      make_pair( "ghost cells", to_vec(cells.ghost) )
    },
    {
      make_pair( "exclusive vertices", to_vec(vertices.exclusive) ),
      make_pair( "shared vertices", to_vec(vertices.shared) ),
      make_pair( "ghost vertices", to_vec(vertices.ghost) )
    }
  );

  clog(info) << "Finished mesh partitioning." << std::endl;


} // partition_mesh


////////////////////////////////////////////////////////////////////////////////
/// \brief the main mesh initialization driver
////////////////////////////////////////////////////////////////////////////////
void initialize_mesh(
  utils::client_handle_w__<burton_mesh_t> mesh,
  utils::char_array_t filename
) {

  //----------------------------------------------------------------------------
  // Fill the mesh information
  //----------------------------------------------------------------------------

  // some constant expressions
  constexpr auto num_dims = burton_mesh_t::num_dimensions;

  // alias some types
  using real_t = burton_mesh_t::real_t;
  using exodus_definition_t = flecsi_sp::io::exodus_definition__<num_dims, real_t>;

  // get the context
  const auto & context = flecsi::execution::context_t::instance();
  auto rank = context.color();

  // Load the mesh
  auto filename_string = filename.str();
  exodus_definition_t mesh_def( filename_string );

  // fill the mesh
  create_cells( mesh_def, mesh );

  // initialize the mesh
  mesh.init();

  // create the subspaces
  create_subspaces( mesh_def, mesh );

  ////----------------------------------------------------------------------------
  //// Some debug
  ////----------------------------------------------------------------------------
  //
  //// figure out this ranks file name
  //auto basename = ristra::utils::basename( filename_string );
  //auto output_prefix = ristra::utils::remove_extension( basename );
  //auto output_filename = output_prefix + "-connectivity_rank" +
  //  ristra::utils::zero_padded(rank) + ".txt";
  //
  //// dump to file
  //if ( rank == 0 )
  //  std::cout << "Dumping connectivity to: " << output_filename << std::endl;
  //std::ofstream file( output_filename );
  //mesh.dump( file );
  //
  //// close file
  //file.close();

} // initialize_mesh

///////////////////////////////////////////////////////////////////////////////
// Task Registration
///////////////////////////////////////////////////////////////////////////////
flecsi_register_mpi_task(partition_mesh, flecsi_sp::burton);
flecsi_register_task(initialize_mesh, flecsi_sp::burton, loc,
    single|flecsi::leaf);

///////////////////////////////////////////////////////////////////////////////
// Clent Registration happens here because the specialization initialization
// needs to know which mesh to access
///////////////////////////////////////////////////////////////////////////////
flecsi_register_data_client(burton_mesh_t, meshes, mesh0);


#ifdef BURTON_ENABLE_APPLICATION_TLT_INIT
void application_tlt_init(int argc, char **argv);
#endif
} // namespace burton
} // namespace flecsi_sp


<|MERGE_RESOLUTION|>--- conflicted
+++ resolved
@@ -245,94 +245,6 @@
 >
 void create_cells( MESH_DEFINITION && mesh_def, MESH_TYPE && mesh )
 {
-  
-  //----------------------------------------------------------------------------
-  // Initial compile time setup
-  //----------------------------------------------------------------------------
- 
-  using mesh_t = typename std::decay_t< MESH_TYPE >;
-
-  // some constant expressions
-  constexpr auto num_dims = mesh_t::num_dimensions;
-  
-  // Alias the index spaces type
-  using index_spaces = typename mesh_t::index_spaces_t;
-
-  // alias some other types
-  using point_t = typename mesh_t::point_t;
-  using vertex_t = typename mesh_t::vertex_t;
-  using cell_t = typename mesh_t::cell_t;
-  
-  //----------------------------------------------------------------------------
-  // Get context information
-  //----------------------------------------------------------------------------
-
-  // get the context
-  const auto & context = flecsi::execution::context_t::instance();
-  auto rank = context.color();
-
-  // get the entity maps
-  // - lid = local id - the id of the entity local to this processor
-  // - mid = mesh id - the original id of the entity ( usually from file )
-  // - gid = global id - the new global id of the entity ( set by flecsi )
-  const auto & vertex_lid_to_mid = context.index_map( index_spaces::vertices );
-  const auto & cell_lid_to_mid = context.index_map( index_spaces::cells );
-  
-  const auto & vertex_mid_to_lid = context.reverse_index_map( 
-    index_spaces::vertices
-  );
-
-  //----------------------------------------------------------------------------
-  // create the vertices
-  //----------------------------------------------------------------------------
-
-  std::vector< vertex_t * > vertices;
-  vertices.reserve( vertex_lid_to_mid.size() );
-
-  for(auto & vm: vertex_lid_to_mid) { 
-    // get the point
-    const auto & p = mesh_def.template vertex<point_t>( vm.second );
-    // now create it
-    auto v = mesh.create_vertex( p );
-    vertices.emplace_back(v);
-  } // for vertices
-
-  //----------------------------------------------------------------------------
-  // create the cells
-  //----------------------------------------------------------------------------
-
-  // create the cells
-  for(auto & cm: cell_lid_to_mid) { 
-    // get the list of vertices
-    auto vs = 
-      mesh_def.entities( cell_t::dimension, vertex_t::dimension, cm.second );
-    // create a list of vertex pointers
-    std::vector< vertex_t * > elem_vs( vs.size() );
-    // transform the list of vertices to mesh ids
-    std::transform(
-      vs.begin(),
-      vs.end(),
-      elem_vs.begin(),
-      [&](auto v) { return vertices[ vertex_mid_to_lid.at(v) ]; }
-    );
-    // create the cell
-    auto c = mesh.create_cell( elem_vs ); 
-  }
-}
-
-////////////////////////////////////////////////////////////////////////////////
-/// \brief Helper function to create the cells
-///
-/// \remarks This is the 2D version
-////////////////////////////////////////////////////////////////////////////////
-template<
-  typename MESH_DEFINITION,
-  typename MESH_TYPE,
-  bool Enabled = ( std::decay_t<MESH_DEFINITION>::dimension() == 2 ),
-  typename = std::enable_if_t< Enabled >
->
-void create_cells( MESH_DEFINITION && mesh_def, MESH_TYPE && mesh )
-{
 
   //----------------------------------------------------------------------------
   // Initial compile time setup
@@ -411,6 +323,94 @@
 ////////////////////////////////////////////////////////////////////////////////
 /// \brief Helper function to create the cells
 ///
+/// \remarks This is the 2D version
+////////////////////////////////////////////////////////////////////////////////
+template<
+  typename MESH_DEFINITION,
+  typename MESH_TYPE,
+  bool Enabled = ( std::decay_t<MESH_DEFINITION>::dimension() == 2 ),
+  typename = std::enable_if_t< Enabled >
+>
+void create_cells( MESH_DEFINITION && mesh_def, MESH_TYPE && mesh )
+{
+
+  //----------------------------------------------------------------------------
+  // Initial compile time setup
+  //----------------------------------------------------------------------------
+
+  using mesh_t = typename std::decay_t< MESH_TYPE >;
+
+  // some constant expressions
+  constexpr auto num_dims = mesh_t::num_dimensions;
+
+  // Alias the index spaces type
+  using index_spaces = typename mesh_t::index_spaces_t;
+
+  // alias some other types
+  using point_t = typename mesh_t::point_t;
+  using vertex_t = typename mesh_t::vertex_t;
+  using cell_t = typename mesh_t::cell_t;
+
+  //----------------------------------------------------------------------------
+  // Get context information
+  //----------------------------------------------------------------------------
+
+  // get the context
+  const auto & context = flecsi::execution::context_t::instance();
+  auto rank = context.color();
+
+  // get the entity maps
+  // - lid = local id - the id of the entity local to this processor
+  // - mid = mesh id - the original id of the entity ( usually from file )
+  // - gid = global id - the new global id of the entity ( set by flecsi )
+  const auto & vertex_lid_to_mid = context.index_map( index_spaces::vertices );
+  const auto & cell_lid_to_mid = context.index_map( index_spaces::cells );
+
+  const auto & vertex_mid_to_lid = context.reverse_index_map(
+    index_spaces::vertices
+  );
+
+  //----------------------------------------------------------------------------
+  // create the vertices
+  //----------------------------------------------------------------------------
+
+  std::vector< vertex_t * > vertices;
+  vertices.reserve( vertex_lid_to_mid.size() );
+
+  for(auto & vm: vertex_lid_to_mid) {
+    // get the point
+    const auto & p = mesh_def.template vertex<point_t>( vm.second );
+    // now create it
+    auto v = mesh.create_vertex( p );
+    vertices.emplace_back(v);
+  } // for vertices
+
+  //----------------------------------------------------------------------------
+  // create the cells
+  //----------------------------------------------------------------------------
+
+  // create the cells
+  for(auto & cm: cell_lid_to_mid) {
+    // get the list of vertices
+    auto vs =
+      mesh_def.entities( cell_t::dimension, vertex_t::dimension, cm.second );
+    // create a list of vertex pointers
+    std::vector< vertex_t * > elem_vs( vs.size() );
+    // transform the list of vertices to mesh ids
+    std::transform(
+      vs.begin(),
+      vs.end(),
+      elem_vs.begin(),
+      [&](auto v) { return vertices[ vertex_mid_to_lid.at(v) ]; }
+    );
+    // create the cell
+    auto c = mesh.create_cell( elem_vs );
+  }
+}
+
+////////////////////////////////////////////////////////////////////////////////
+/// \brief Helper function to create the cells
+///
 /// \remarks This is the 3D version
 ////////////////////////////////////////////////////////////////////////////////
 template<
@@ -545,51 +545,51 @@
 >
 void create_subspaces( MESH_DEFINITION && mesh_def, MESH_TYPE && mesh )
 {
-  
+
   using mesh_t = typename std::decay_t< MESH_TYPE >;
 
   // Alias the index spaces type
-	using index_spaces = typename mesh_t::index_spaces_t;
+  using index_spaces = typename mesh_t::index_spaces_t;
   using index_subspaces = typename mesh_t::index_subspaces_t;
-	
-	// get the type of storage
+
+  // get the type of storage
   using vertex_t = typename mesh_t::vertex_t;
 
   // get the context
   auto & context = flecsi::execution::context_t::instance();
   auto rank = context.color();
-	// get the colorings
-	const auto & cell_coloring = context.coloring(index_spaces::cells);
+  // get the colorings
+  const auto & cell_coloring = context.coloring(index_spaces::cells);
   // get the entity maps
   // - lid = local id - the id of the entity local to this processor
   // - mid = mesh id - the original id of the entity ( usually from file )
   const auto & cell_mid_to_lid =
- 		context.reverse_index_map( index_spaces::cells );
-	
-	// storage for the unique set of vertices
-	std::vector<vertex_t*> my_verts;
+     context.reverse_index_map( index_spaces::cells );
+
+  // storage for the unique set of vertices
+  std::vector<vertex_t*> my_verts;
 
   // determine the unique list of ids
-	const auto & cells = mesh.cells();
-
-	auto add_ents = [&](auto && c) {
-		auto cell_lid = cell_mid_to_lid.at( c.id );
-		const auto & cell = cells[cell_lid];
-		for ( auto v : mesh.vertices(cell) ) my_verts.push_back( v );
-	};
-
-  for(auto c : cell_coloring.exclusive) add_ents(c); 
-  for(auto c : cell_coloring.shared) add_ents(c); 
-
-	// sort and remove any duplicates
-	std::sort( my_verts.begin(), my_verts.end() );
-	ristra::utils::remove_duplicates( my_verts );
-
-	// add them to the index space
-	auto & vert_subspace =
-	 	mesh.template get_index_subspace< index_subspaces::overlapping_vertices >();
-	for ( auto v : my_verts )
- 		vert_subspace.push_back( v->template global_id<0>() ); 
+  const auto & cells = mesh.cells();
+
+  auto add_ents = [&](auto && c) {
+    auto cell_lid = cell_mid_to_lid.at( c.id );
+    const auto & cell = cells[cell_lid];
+    for ( auto v : mesh.vertices(cell) ) my_verts.push_back( v );
+  };
+
+  for(auto c : cell_coloring.exclusive) add_ents(c);
+  for(auto c : cell_coloring.shared) add_ents(c);
+
+  // sort and remove any duplicates
+  std::sort( my_verts.begin(), my_verts.end() );
+  ristra::utils::remove_duplicates( my_verts );
+
+  // add them to the index space
+  auto & vert_subspace =
+     mesh.template get_index_subspace< index_subspaces::overlapping_vertices >();
+  for ( auto v : my_verts )
+     vert_subspace.push_back( v->template global_id<0>() );
 }
 
 ////////////////////////////////////////////////////////////////////////////////
@@ -1764,10 +1764,7 @@
   ai.color_sizes = gathered_wedges;
   if (num_dims==3) for ( auto & i : ai.color_sizes ) i /= 2;
   context.add_adjacency(ai);
-<<<<<<< HEAD
 #endif
-=======
->>>>>>> 900ab565
 
   // vertex to corner
   // same as vertex to cell connectivity
@@ -2044,7 +2041,7 @@
 
     // worst case scenario (not sure what we get by allocating all this)
     isi.exclusive_reserve = communicator->get_max_request_size(
-	    isi.max_entries_per_index*num_ents);
+      isi.max_entries_per_index*num_ents);
     isi.index_space = i;
     context.set_sparse_index_space_info(isi);
   }
