--- conflicted
+++ resolved
@@ -32,10 +32,6 @@
 namespace flecsi_sp {
 namespace io {
 
-<<<<<<< HEAD
-
-=======
->>>>>>> ca438178
 ////////////////////////////////////////////////////////////////////////////////
 /// \brief This is the three-dimensional mesh reader and writer based on the
 ///        Exodus format.
